--- conflicted
+++ resolved
@@ -325,13 +325,8 @@
                     break;
                 }
                 default:
-<<<<<<< HEAD
-                    std::cerr<<"Error, did not recognize acceleration model "<<currentAccelerationModelType<<
-                               " when creating translational EoM update settings"<<std::endl;
-=======
                     throw std::runtime_error( std::string( "Error when setting acceleration model update needs, model type not recognized: " ) +
                                               boost::lexical_cast< std::string >( currentAccelerationModelType ) );
->>>>>>> 38cb4e5c
                     break;
                 }
 
