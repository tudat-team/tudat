--- conflicted
+++ resolved
@@ -25,7 +25,6 @@
     return inertiaTensor.inverse( ) * ( totalTorque );
 }
 
-<<<<<<< HEAD
 //! Function to obtain the matrix by which a quaternion vector is to be pre-multiplied to obtain this quaternion's time-derivative=
 Eigen::Matrix4d getQuaterionToQuaternionRateMatrix( const Eigen::Vector3d& angularVelocityVectorInBodyFixedFrame )
 {
@@ -82,8 +81,7 @@
     return getQuaterionToQuaternionRateMatrix( angularVelocityVectorInBodyFixedFrame ) * currentQuaternionToBaseFrame;
 }
 
-=======
->>>>>>> 4847478f
+
 }
 
 }