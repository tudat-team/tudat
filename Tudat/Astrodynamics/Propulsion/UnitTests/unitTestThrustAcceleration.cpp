/*    Copyright (c) 2010-2016, Delft University of Technology
 *    All rigths reserved
 *
 *    This file is part of the Tudat. Redistribution and use in source and
 *    binary forms, with or without modification, are permitted exclusively
 *    under the terms of the Modified BSD license. You should have received
 *    a copy of the license with this file. If not, please or visit:
 *    http://tudat.tudelft.nl/LICENSE.
 */

#define BOOST_TEST_MAIN

#include <boost/test/unit_test.hpp>
#include <boost/bind.hpp>
#include <boost/make_shared.hpp>
#include <boost/shared_ptr.hpp>

#include "Tudat/Astrodynamics/Aerodynamics/UnitTests/testApolloCapsuleCoefficients.h"
#include "Tudat/Astrodynamics/BasicAstrodynamics/sphericalStateConversions.h"
#include "Tudat/Astrodynamics/BasicAstrodynamics/unitConversions.h"
#include "Tudat/Astrodynamics/ReferenceFrames/referenceFrameTransformations.h"
#include <Tudat/Basics/testMacros.h>
#include "Tudat/SimulationSetup/PropagationSetup/dynamicsSimulator.h"
#include <Tudat/External/SpiceInterface/spiceEphemeris.h>
#include <Tudat/External/SpiceInterface/spiceRotationalEphemeris.h>
#include <Tudat/InputOutput/basicInputOutput.h>
#include <Tudat/InputOutput/multiDimensionalArrayReader.h>
#include <Tudat/SimulationSetup/EnvironmentSetup/body.h>
#include "Tudat/SimulationSetup/PropagationSetup/createNumericalSimulator.h"
#include <Tudat/SimulationSetup/PropagationSetup/createMassRateModels.h>
#include <Tudat/SimulationSetup/EnvironmentSetup/defaultBodies.h>

#include <limits>
#include <string>

#include <Eigen/Core>

namespace tudat
{

namespace unit_tests
{

BOOST_AUTO_TEST_SUITE( test_thrust_acceleration )

//! In this test, the thrust acceleration is tested for a constant thrust force. A trajectory with only the thrusta
//! acceleration, as well as the associated mass, is  propagated and teh result is compared against Tsiolkovsky's
//! equation, the assumptions for which are equal to the simulation settings here (no gravity, constant thrust force
//! direction and magnitude).
BOOST_AUTO_TEST_CASE( testConstantThrustForce )
{
    using namespace tudat;
    using namespace numerical_integrators;
    using namespace simulation_setup;
    using namespace basic_astrodynamics;
    using namespace propagators;
    using namespace basic_mathematics;
    using namespace basic_astrodynamics;

    // Create Earth object
    simulation_setup::NamedBodyMap bodyMap;

    // Create vehicle objects.
    double vehicleMass = 5.0E3;
    bodyMap[ "Vehicle" ] = boost::make_shared< simulation_setup::Body >( );
    bodyMap[ "Vehicle" ]->setConstantBodyMass( vehicleMass );
    bodyMap[ "Vehicle" ]->setEphemeris(
                boost::make_shared< ephemerides::TabulatedCartesianEphemeris< > >(
                    boost::shared_ptr< interpolators::OneDimensionalInterpolator< double, Eigen::Vector6d  > >( ),
                    "SSB" ) );

    // Finalize body creation.
    setGlobalFrameBodyEphemerides( bodyMap, "SSB", "ECLIPJ2000" );

    // Define propagator settings variables.
    SelectedAccelerationMap accelerationMap;
    std::vector< std::string > bodiesToPropagate;
    std::vector< std::string > centralBodies;

    Eigen::Vector3d thrustDirection;
    thrustDirection << -1.4, 2.4, 5,6;

    double thrustMagnitude = 1.0E3;
    double specificImpulse = 250.0;
    double massRate = thrustMagnitude / ( specificImpulse * physical_constants::SEA_LEVEL_GRAVITATIONAL_ACCELERATION );

    // Define acceleration model settings.
    std::map< std::string, std::vector< boost::shared_ptr< AccelerationSettings > > > accelerationsOfVehicle;
    accelerationsOfVehicle[ "Vehicle" ].push_back( boost::make_shared< ThrustAccelerationSettings >(
                                                       boost::make_shared< CustomThrustDirectionSettings >(
                                                           boost::lambda::constant( thrustDirection ) ),
                                                       boost::make_shared< ConstantThrustEngineSettings >(
                                                           thrustMagnitude, specificImpulse ) ) );

    accelerationMap[ "Vehicle" ] = accelerationsOfVehicle;

    bodiesToPropagate.push_back( "Vehicle" );
    centralBodies.push_back( "SSB" );

    // Set initial state
    Eigen::Vector6d systemInitialState = Eigen::Vector6d::Zero( );

    // Create acceleration models and propagation settings.
    basic_astrodynamics::AccelerationMap accelerationModelMap = createAccelerationModelsMap(
                bodyMap, accelerationMap, bodiesToPropagate, centralBodies );

    boost::shared_ptr< PropagationTimeTerminationSettings > terminationSettings =
            boost::make_shared< propagators::PropagationTimeTerminationSettings >( 1000.0 );
    boost::shared_ptr< TranslationalStatePropagatorSettings< double > > translationalPropagatorSettings =
            boost::make_shared< TranslationalStatePropagatorSettings< double > >
            ( centralBodies, accelerationModelMap, bodiesToPropagate, systemInitialState, terminationSettings );
    boost::shared_ptr< IntegratorSettings< > > integratorSettings =
            boost::make_shared< IntegratorSettings< > >
            ( rungeKutta4, 0.0, 0.1 );
    {
        // Create simulation object and propagate dynamics.
        SingleArcDynamicsSimulator< > dynamicsSimulator(
                    bodyMap, integratorSettings, translationalPropagatorSettings, true, false, false );

        // Retrieve numerical solutions for state and dependent variables
        std::map< double, Eigen::Matrix< double, Eigen::Dynamic, 1 > > numericalSolution =
                dynamicsSimulator.getEquationsOfMotionNumericalSolution( );

        Eigen::Vector3d constantAcceleration = thrustDirection.normalized( ) * thrustMagnitude / vehicleMass;
        for( std::map< double, Eigen::Matrix< double, Eigen::Dynamic, 1 > >::const_iterator outputIterator =
             numericalSolution.begin( ); outputIterator != numericalSolution.end( ); outputIterator++ )
        {
            TUDAT_CHECK_MATRIX_CLOSE_FRACTION(
                        ( outputIterator->second.segment( 0, 3 ) ),
                        ( 0.5 * constantAcceleration * std::pow( outputIterator->first, 2.0 ) ), 1.0E-12 );
            TUDAT_CHECK_MATRIX_CLOSE_FRACTION(
                        ( outputIterator->second.segment( 3, 3 ) ),
                        ( constantAcceleration * outputIterator->first ), 1.0E-12 );
        }
    }
    {
        std::map< std::string, boost::shared_ptr< basic_astrodynamics::MassRateModel > > massRateModels;
        massRateModels[ "Vehicle" ] = (
                    createMassRateModel( "Vehicle", boost::make_shared< FromThrustMassModelSettings >( 1 ),
                                         bodyMap, accelerationModelMap ) );

        boost::shared_ptr< PropagatorSettings< double > > massPropagatorSettings =
                boost::make_shared< MassPropagatorSettings< double > >(
                    boost::assign::list_of( "Vehicle" ), massRateModels,
                    ( Eigen::Matrix< double, 1, 1 >( ) << vehicleMass ).finished( ), terminationSettings );

        std::vector< boost::shared_ptr< PropagatorSettings< double > > > propagatorSettingsVector;
        propagatorSettingsVector.push_back( translationalPropagatorSettings );
        propagatorSettingsVector.push_back( massPropagatorSettings );

        boost::shared_ptr< PropagatorSettings< double > > propagatorSettings =
                boost::make_shared< MultiTypePropagatorSettings< double > >( propagatorSettingsVector, terminationSettings );

        // Create simulation object and propagate dynamics.
        SingleArcDynamicsSimulator< > dynamicsSimulator(
                    bodyMap, integratorSettings, propagatorSettings, true, false, false );

        std::map< double, Eigen::Matrix< double, Eigen::Dynamic, 1 > > numericalSolution =
                dynamicsSimulator.getEquationsOfMotionNumericalSolution( );

        for( std::map< double, Eigen::Matrix< double, Eigen::Dynamic, 1 > >::const_iterator outputIterator =
             numericalSolution.begin( ); outputIterator != numericalSolution.end( ); outputIterator++ )
        {
            double currentMass = vehicleMass - outputIterator->first * massRate;

            Eigen::Vector3d currentVelocity = thrustDirection.normalized( ) *
                    specificImpulse * physical_constants::SEA_LEVEL_GRAVITATIONAL_ACCELERATION *
                    std::log( vehicleMass / currentMass );
            BOOST_CHECK_CLOSE_FRACTION( outputIterator->second( 6 ), currentMass, 1.0E-12 );
            TUDAT_CHECK_MATRIX_CLOSE_FRACTION(
                        ( outputIterator->second.segment( 3, 3 ) ), currentVelocity, 1.0E-11 );

        }
    }
}

//! In this unit test, the thrust acceleration is tested for the case where the thrust force is taken from a (set of)
//! engine objects stored in the VehicleSystems object. This is tested for a single engine (out of two), two engines, as
//! well as the (unrealistic) case of thrust from 2 engines and mass flow from only of these engines (for the purposes of
//! mass propagation).
BOOST_AUTO_TEST_CASE( testFromEngineThrustAcceleration )
{
    using namespace tudat;
    using namespace numerical_integrators;
    using namespace simulation_setup;
    using namespace basic_astrodynamics;
    using namespace propagators;
    using namespace basic_mathematics;
    using namespace basic_astrodynamics;


    for( unsigned int i = 0; i < 4; i++ )
    {
        // Create Earth object
        simulation_setup::NamedBodyMap bodyMap;

        // Create vehicle objects.
        double vehicleMass = 5.0E3;
        double dryVehicleMass = 2.0E3;

        bodyMap[ "Vehicle" ] = boost::make_shared< simulation_setup::Body >( );
        bodyMap[ "Vehicle" ]->setConstantBodyMass( vehicleMass );
        bodyMap[ "Vehicle" ]->setEphemeris(
                    boost::make_shared< ephemerides::TabulatedCartesianEphemeris< > >(
<<<<<<< HEAD
                        boost::shared_ptr< interpolators::OneDimensionalInterpolator<
                        double, basic_mathematics::Vector6d  > >( ), "SSB" ) );
=======
                        boost::shared_ptr< interpolators::OneDimensionalInterpolator< double, Eigen::Vector6d  > >( ),
                        "SSB" ) );
>>>>>>> 3d9064c3


        double thrustMagnitude1 = 1.0E3;
        double specificImpulse1 = 250.0;
        double massFlow1 = propulsion::computePropellantMassRateFromSpecificImpulse(
                    thrustMagnitude1, specificImpulse1 );


        double thrustMagnitude2 = 2.0E3;
        double specificImpulse2 = 300.0;
        double massFlow2 = propulsion::computePropellantMassRateFromSpecificImpulse(
                    thrustMagnitude2, specificImpulse2 );

        boost::shared_ptr< system_models::VehicleSystems > vehicleSystems = boost::make_shared<
                system_models::VehicleSystems >( dryVehicleMass );
        boost::shared_ptr< system_models::EngineModel > vehicleEngineModel1 =
                boost::make_shared< system_models::DirectEngineModel >(
                    boost::lambda::constant( specificImpulse1 ), boost::lambda::constant( massFlow1 ) );
        boost::shared_ptr< system_models::EngineModel > vehicleEngineModel2 =
                boost::make_shared< system_models::DirectEngineModel >(
                    boost::lambda::constant( specificImpulse2 ), boost::lambda::constant( massFlow2 ) );
        vehicleSystems->setEngineModel( vehicleEngineModel1, "Engine1" );
        vehicleSystems->setEngineModel( vehicleEngineModel2, "Engine2" );
        bodyMap.at( "Vehicle" )->setVehicleSystems( vehicleSystems );

        // Finalize body creation.
        setGlobalFrameBodyEphemerides( bodyMap, "SSB", "ECLIPJ2000" );

        // Define propagator settings variables.
        SelectedAccelerationMap accelerationMap;
        std::vector< std::string > bodiesToPropagate;
        std::vector< std::string > centralBodies;

        Eigen::Vector3d thrustDirection;
        thrustDirection << -1.4, 2.4, 5,6;

        std::map< std::string, std::vector< boost::shared_ptr< AccelerationSettings > > > accelerationsOfVehicle;
        // Define acceleration model settings.
        switch( i )
        {
        case 0:
        {
            accelerationsOfVehicle[ "Vehicle" ].push_back( boost::make_shared< ThrustAccelerationSettings >(
                                                               boost::make_shared< CustomThrustDirectionSettings >(
                                                                   boost::lambda::constant( thrustDirection ) ),
                                                               boost::make_shared< FromBodyThrustEngineSettings >(
                                                                   1, "" ) ) );
            accelerationMap[ "Vehicle" ] = accelerationsOfVehicle;
            break;
        }
        case 1:
        {
            accelerationsOfVehicle[ "Vehicle" ].push_back( boost::make_shared< ThrustAccelerationSettings >(
                                                               boost::make_shared< CustomThrustDirectionSettings >(
                                                                   boost::lambda::constant( thrustDirection ) ),
                                                               boost::make_shared< FromBodyThrustEngineSettings >(
                                                                   0, "Engine1" ) ) );
            accelerationMap[ "Vehicle" ] = accelerationsOfVehicle;
            break;
        }
        case 2:
        {
            accelerationsOfVehicle[ "Vehicle" ].push_back( boost::make_shared< ThrustAccelerationSettings >(
                                                               boost::make_shared< CustomThrustDirectionSettings >(
                                                                   boost::lambda::constant( thrustDirection ) ),
                                                               boost::make_shared< FromBodyThrustEngineSettings >(
                                                                   0, "Engine2" ) ) );
            accelerationMap[ "Vehicle" ] = accelerationsOfVehicle;
            break;
        }
        case 3:
        {
            accelerationsOfVehicle[ "Vehicle" ].push_back( boost::make_shared< ThrustAccelerationSettings >(
                                                               boost::make_shared< CustomThrustDirectionSettings >(
                                                                   boost::lambda::constant( thrustDirection ) ),
                                                               boost::make_shared< FromBodyThrustEngineSettings >(
                                                                   0, "Engine1" ) ) );
            accelerationsOfVehicle[ "Vehicle" ].push_back( boost::make_shared< ThrustAccelerationSettings >(
                                                               boost::make_shared< CustomThrustDirectionSettings >(
                                                                   boost::lambda::constant( thrustDirection ) ),
                                                               boost::make_shared< FromBodyThrustEngineSettings >(
                                                                   0, "Engine2" ) ) );
            accelerationMap[ "Vehicle" ] = accelerationsOfVehicle;
            break;
        }
        }

        bodiesToPropagate.push_back( "Vehicle" );
        centralBodies.push_back( "SSB" );

        // Set initial state
        Eigen::Vector6d systemInitialState = Eigen::Vector6d::Zero( );

        // Create acceleration models and propagation settings.
        basic_astrodynamics::AccelerationMap accelerationModelMap = createAccelerationModelsMap(
                    bodyMap, accelerationMap, bodiesToPropagate, centralBodies );

        boost::shared_ptr< PropagationTimeTerminationSettings > terminationSettings =
                boost::make_shared< propagators::PropagationTimeTerminationSettings >( 1000.0 );
        boost::shared_ptr< TranslationalStatePropagatorSettings< double > > translationalPropagatorSettings =
                boost::make_shared< TranslationalStatePropagatorSettings< double > >
                ( centralBodies, accelerationModelMap, bodiesToPropagate, systemInitialState, terminationSettings );
        boost::shared_ptr< IntegratorSettings< > > integratorSettings =
                boost::make_shared< IntegratorSettings< > >
                ( rungeKutta4, 0.0, 0.1 );

        std::map< std::string, boost::shared_ptr< basic_astrodynamics::MassRateModel > > massRateModels;

        double totalMassRate, totalThrust;
        switch( i )
        {
        case 0:
        {
            massRateModels[ "Vehicle" ] = (
                        createMassRateModel( "Vehicle", boost::make_shared< FromThrustMassModelSettings >( 1 ),
                                             bodyMap, accelerationModelMap ) );
            totalMassRate = massFlow1 + massFlow2;
            totalThrust = thrustMagnitude1 + thrustMagnitude2;
            break;
        }
        case 1:
        {
            massRateModels[ "Vehicle" ] = (
                        createMassRateModel( "Vehicle", boost::make_shared< FromThrustMassModelSettings >( 0, "Engine1" ),
                                             bodyMap, accelerationModelMap ) );
            totalMassRate = massFlow1;
            totalThrust = thrustMagnitude1;
            break;
        }
        case 2:
        {
            massRateModels[ "Vehicle" ] = (
                        createMassRateModel( "Vehicle", boost::make_shared< FromThrustMassModelSettings >( 0, "Engine2" ),
                                             bodyMap, accelerationModelMap ) );
            totalMassRate = massFlow2;
            totalThrust = thrustMagnitude2;
            break;
        }
        case 3:
        {
            massRateModels[ "Vehicle" ] = (
                        createMassRateModel( "Vehicle", boost::make_shared< FromThrustMassModelSettings >( 0, "Engine1" ),
                                             bodyMap, accelerationModelMap ) );
            totalMassRate = massFlow1;
            totalThrust = thrustMagnitude1 + thrustMagnitude2;
            break;
        }
        }

        double totalSpecificImpulse = totalThrust / ( physical_constants::SEA_LEVEL_GRAVITATIONAL_ACCELERATION * totalMassRate );

        boost::shared_ptr< PropagatorSettings< double > > massPropagatorSettings =
                boost::make_shared< MassPropagatorSettings< double > >(
                    boost::assign::list_of( "Vehicle" ), massRateModels,
                    ( Eigen::Matrix< double, 1, 1 >( ) << vehicleMass ).finished( ), terminationSettings );

        std::vector< boost::shared_ptr< PropagatorSettings< double > > > propagatorSettingsVector;
        propagatorSettingsVector.push_back( translationalPropagatorSettings );
        propagatorSettingsVector.push_back( massPropagatorSettings );

        boost::shared_ptr< PropagatorSettings< double > > propagatorSettings =
                boost::make_shared< MultiTypePropagatorSettings< double > >( propagatorSettingsVector, terminationSettings );

        // Create simulation object and propagate dynamics.
        SingleArcDynamicsSimulator< > dynamicsSimulator(
                    bodyMap, integratorSettings, propagatorSettings, true, false, false );

        std::map< double, Eigen::Matrix< double, Eigen::Dynamic, 1 > > numericalSolution =
                dynamicsSimulator.getEquationsOfMotionNumericalSolution( );

        for( std::map< double, Eigen::Matrix< double, Eigen::Dynamic, 1 > >::const_iterator outputIterator =
             numericalSolution.begin( ); outputIterator != numericalSolution.end( ); outputIterator++ )
        {
            double currentMass = vehicleMass - outputIterator->first * totalMassRate;

            Eigen::Vector3d currentVelocity = thrustDirection.normalized( ) *
                    totalSpecificImpulse * physical_constants::SEA_LEVEL_GRAVITATIONAL_ACCELERATION *
                    std::log( vehicleMass / currentMass );
            BOOST_CHECK_CLOSE_FRACTION( outputIterator->second( 6 ), currentMass, 1.0E-12 );
            TUDAT_CHECK_MATRIX_CLOSE_FRACTION(
                        ( outputIterator->second.segment( 3, 3 ) ), currentVelocity, 1.0E-11 );

        }
    }

}

//! In this unit test, the thrust force set to be colinear with the position and velocity vectors is checked.
BOOST_AUTO_TEST_CASE( testRadialAndVelocityThrustAcceleration )
{
    using namespace tudat;
    using namespace numerical_integrators;
    using namespace simulation_setup;
    using namespace basic_astrodynamics;
    using namespace propagators;
    using namespace basic_mathematics;
    using namespace basic_astrodynamics;

    //Load spice kernels.
    spice_interface::loadSpiceKernelInTudat( input_output::getSpiceKernelPath( ) + "pck00009.tpc" );
    spice_interface::loadSpiceKernelInTudat( input_output::getSpiceKernelPath( ) + "de-403-masses.tpc" );
    spice_interface::loadSpiceKernelInTudat( input_output::getSpiceKernelPath( ) + "de421.bsp" );


    double thrustMagnitude = 1.0E3;
    double specificImpulse = 250.0;

    for( unsigned int i = 0; i < 2; i++ )
    {
        // Create Earth object
        simulation_setup::NamedBodyMap bodyMap;

        // Create vehicle objects.
        double vehicleMass = 5.0E3;
        bodyMap[ "Vehicle" ] = boost::make_shared< simulation_setup::Body >( );
        bodyMap[ "Vehicle" ]->setConstantBodyMass( vehicleMass );
        bodyMap[ "Vehicle" ]->setEphemeris(
                    boost::make_shared< ephemerides::TabulatedCartesianEphemeris< > >(
                        boost::shared_ptr< interpolators::OneDimensionalInterpolator< double, Eigen::Vector6d  > >( ),
                        "Earth" ) );
        bodyMap[ "Earth" ] = boost::make_shared< Body >( );

        bodyMap[ "Earth" ]->setEphemeris(
                    boost::make_shared< ephemerides::SpiceEphemeris >( "Sun", "SSB", false, false ) );
        bodyMap[ "Earth" ]->setGravityFieldModel( boost::make_shared< gravitation::GravityFieldModel >(
                                                      spice_interface::getBodyGravitationalParameter( "Earth" ) ) );

        // Finalize body creation.
        setGlobalFrameBodyEphemerides( bodyMap, "SSB", "ECLIPJ2000" );

        // Define propagator settings variables.
        SelectedAccelerationMap accelerationMap;
        std::vector< std::string > bodiesToPropagate;
        std::vector< std::string > centralBodies;

        bool isThurstInVelocityDirection;

        if( i == 0 )
        {
            isThurstInVelocityDirection = 0;
        }
        else
        {
            isThurstInVelocityDirection = 1;
        }

        // Define acceleration model settings.
        std::map< std::string, std::vector< boost::shared_ptr< AccelerationSettings > > > accelerationsOfVehicle;
        accelerationsOfVehicle[ "Vehicle" ].push_back( boost::make_shared< ThrustAccelerationSettings >(
                                                           boost::make_shared< ThrustDirectionFromStateGuidanceSettings >(
                                                               "Earth", isThurstInVelocityDirection, 1  ),
                                                           boost::make_shared< ConstantThrustEngineSettings >(
                                                               thrustMagnitude, specificImpulse ) ) );
        if( i == 1 )
        {
            accelerationsOfVehicle[ "Earth" ].push_back( boost::make_shared< AccelerationSettings >( central_gravity ) );
        }

        accelerationMap[ "Vehicle" ] = accelerationsOfVehicle;

        bodiesToPropagate.push_back( "Vehicle" );
        centralBodies.push_back( "Earth" );

        // Set initial state
        double radius = 1.0E3;
        double circularVelocity = std::sqrt( radius * thrustMagnitude / vehicleMass );
        Eigen::Vector6d systemInitialState = Eigen::Vector6d::Zero( );

        if( i == 0 )
        {
            systemInitialState( 0 ) = radius;
            systemInitialState( 4 ) = circularVelocity;
        }
        else
        {
            systemInitialState( 0 ) = 8.0E6;
            systemInitialState( 4 ) = 7.5E3;

        }

        // Create acceleration models and propagation settings.
        basic_astrodynamics::AccelerationMap accelerationModelMap = createAccelerationModelsMap(
                    bodyMap, accelerationMap, bodiesToPropagate, centralBodies );

        boost::shared_ptr< DependentVariableSaveSettings > dependentVariableSaveSettings;
        if( i == 1 )
        {
            std::vector< boost::shared_ptr< SingleDependentVariableSaveSettings > > dependentVariables;
            dependentVariables.push_back(
                        boost::make_shared< SingleAccelerationDependentVariableSaveSettings >(
                            thrust_acceleration, "Vehicle", "Vehicle", 0 ) );
            dependentVariableSaveSettings = boost::make_shared< DependentVariableSaveSettings >( dependentVariables );

        }
        boost::shared_ptr< PropagationTimeTerminationSettings > terminationSettings =
                boost::make_shared< propagators::PropagationTimeTerminationSettings >( 1000.0 );
        boost::shared_ptr< TranslationalStatePropagatorSettings< double > > translationalPropagatorSettings =
                boost::make_shared< TranslationalStatePropagatorSettings< double > >
                ( centralBodies, accelerationModelMap, bodiesToPropagate, systemInitialState, terminationSettings,
                  cowell, dependentVariableSaveSettings );
        boost::shared_ptr< IntegratorSettings< > > integratorSettings =
                boost::make_shared< IntegratorSettings< > >
                ( rungeKutta4, 0.0, 0.1 );

        // Create simulation object and propagate dynamics.
        SingleArcDynamicsSimulator< > dynamicsSimulator(
                    bodyMap, integratorSettings, translationalPropagatorSettings, true, false, false );

        // Retrieve numerical solutions for state and dependent variables
        std::map< double, Eigen::Matrix< double, Eigen::Dynamic, 1 > > numericalSolution =
                dynamicsSimulator.getEquationsOfMotionNumericalSolution( );

        std::map< double, Eigen::Matrix< double, Eigen::Dynamic, 1 > > dependentVariableSolution =
                dynamicsSimulator.getDependentVariableHistory( );

        if( i == 0 )
        {
            double angularVelocity = circularVelocity / radius;

            // Check if the spacecraft is in a circular orbit, with the orbit being maintained exactly by the radial thrust.
            for( std::map< double, Eigen::Matrix< double, Eigen::Dynamic, 1 > >::const_iterator outputIterator =
                 numericalSolution.begin( ); outputIterator != numericalSolution.end( ); outputIterator++ )
            {
                double currentAngle = angularVelocity * outputIterator->first;

                // Check constancy of position and velocoty scalars.
                BOOST_CHECK_CLOSE_FRACTION(
                            ( outputIterator->second.segment( 0, 3 ).norm( ) ), radius, 1.0E-10 * radius );
                BOOST_CHECK_CLOSE_FRACTION(
                            ( outputIterator->second.segment( 3, 3 ).norm( ) ),
                            circularVelocity, 1.0E-10 * circularVelocity );

                // Check whether orbit is planar (in xy-plane) with a constant angular motion at the prescribed mean motion.
                BOOST_CHECK_SMALL(
                            std::fabs( outputIterator->second( 0 ) - radius * std::cos( currentAngle ) ), 1.0E-10 * radius );
                BOOST_CHECK_SMALL(
                            std::fabs( outputIterator->second( 1 ) - radius * std::sin( currentAngle ) ), 1.0E-10 * radius );
                BOOST_CHECK_SMALL(
                            std::fabs( outputIterator->second( 2 ) ), 1.0E-15 );
                BOOST_CHECK_SMALL(
                            std::fabs( outputIterator->second( 3 ) + circularVelocity * std::sin( currentAngle ) ),
                            1.0E-10 * circularVelocity  );
                BOOST_CHECK_SMALL(
                            std::fabs( outputIterator->second( 4 ) - circularVelocity * std::cos( currentAngle ) ),
                            1.0E-10 * circularVelocity  );
                BOOST_CHECK_SMALL(
                            std::fabs( outputIterator->second( 5 ) ), 1.0E-15 );
            }
        }
        else if( i == 1 )
        {
            for( std::map< double, Eigen::Matrix< double, Eigen::Dynamic, 1 > >::const_iterator outputIterator =
                 numericalSolution.begin( ); outputIterator != numericalSolution.end( ); outputIterator++ )
            {
                // Check if the thrust acceleration is of the correct magnitude, and in the same direction as the velocity.
                TUDAT_CHECK_MATRIX_CLOSE_FRACTION(
                            ( -1.0 * thrustMagnitude / vehicleMass * outputIterator->second.segment( 3, 3 ).normalized( ) ),
                            ( dependentVariableSolution.at( outputIterator->first ) ), 1.0E-14 );

            }
        }
    }

}

//! Test the thrust force direction when it is taken from a predetermined vehicle rotation (RotationalEphemeris)
BOOST_AUTO_TEST_CASE( testThrustAccelerationFromExistingRotation )
{
    using namespace tudat;
    using namespace numerical_integrators;
    using namespace simulation_setup;
    using namespace basic_astrodynamics;
    using namespace propagators;
    using namespace basic_mathematics;
    using namespace basic_astrodynamics;

    //Load spice kernels.
    std::string kernelsPath = input_output::getSpiceKernelPath( );
    spice_interface::loadSpiceKernelInTudat( input_output::getSpiceKernelPath( ) + "pck00009.tpc" );
    spice_interface::loadSpiceKernelInTudat( input_output::getSpiceKernelPath( ) + "de-403-masses.tpc" );
    spice_interface::loadSpiceKernelInTudat( input_output::getSpiceKernelPath( ) + "de421.bsp" );


    double thrustMagnitude = 1.0E3;
    double specificImpulse = 250.0;

    // Create Earth object
    simulation_setup::NamedBodyMap bodyMap;

    // Create vehicle objects.
    double vehicleMass = 5.0E3;
    bodyMap[ "Vehicle" ] = boost::make_shared< simulation_setup::Body >( );
    bodyMap[ "Vehicle" ]->setConstantBodyMass( vehicleMass );
    bodyMap[ "Vehicle" ]->setEphemeris(
                boost::make_shared< ephemerides::TabulatedCartesianEphemeris< > >(
                    boost::shared_ptr< interpolators::OneDimensionalInterpolator< double, Eigen::Vector6d  > >( ),
                    "Earth" ) );
    bodyMap[ "Vehicle" ]->setRotationalEphemeris(
                boost::make_shared< ephemerides::SpiceRotationalEphemeris >( "ECLIPJ2000", "IAU_MOON" ) );
    bodyMap[ "Earth" ] = boost::make_shared< Body >( );

    bodyMap[ "Earth" ]->setEphemeris(
                boost::make_shared< ephemerides::SpiceEphemeris >( "Sun", "SSB", false, false ) );
    bodyMap[ "Earth" ]->setGravityFieldModel( boost::make_shared< gravitation::GravityFieldModel >(
                                                  spice_interface::getBodyGravitationalParameter( "Earth" ) ) );

    // Finalize body creation.
    setGlobalFrameBodyEphemerides( bodyMap, "SSB", "ECLIPJ2000" );

    // Define propagator settings variables.
    SelectedAccelerationMap accelerationMap;
    std::vector< std::string > bodiesToPropagate;
    std::vector< std::string > centralBodies;

    // Define acceleration model settings.
    Eigen::Vector3d bodyFixedThrustDirection = ( Eigen::Vector3d( ) << 1.4, 3.1, -0.5 ).finished( ).normalized( );

    std::map< std::string, std::vector< boost::shared_ptr< AccelerationSettings > > > accelerationsOfVehicle;
    accelerationsOfVehicle[ "Vehicle" ].push_back( boost::make_shared< ThrustAccelerationSettings >(
                                                       boost::make_shared< ThrustDirectionGuidanceSettings >(
                                                           thrust_direction_from_existing_body_orientation, "Earth" ),
                                                       boost::make_shared< ConstantThrustEngineSettings >(
                                                           thrustMagnitude, specificImpulse, bodyFixedThrustDirection ) ) );
    accelerationsOfVehicle[ "Earth" ].push_back( boost::make_shared< AccelerationSettings >( central_gravity ) );


    accelerationMap[ "Vehicle" ] = accelerationsOfVehicle;

    bodiesToPropagate.push_back( "Vehicle" );
    centralBodies.push_back( "Earth" );

    // Set initial state
    Eigen::Vector6d systemInitialState = Eigen::Vector6d::Zero( );


    systemInitialState( 0 ) = 8.0E6;
    systemInitialState( 4 ) = 7.5E3;

    // Create acceleration models and propagation settings.
    basic_astrodynamics::AccelerationMap accelerationModelMap = createAccelerationModelsMap(
                bodyMap, accelerationMap, bodiesToPropagate, centralBodies );

    boost::shared_ptr< DependentVariableSaveSettings > dependentVariableSaveSettings;


    std::vector< boost::shared_ptr< SingleDependentVariableSaveSettings > > dependentVariables;
    dependentVariables.push_back(
                boost::make_shared< SingleAccelerationDependentVariableSaveSettings >(
                    thrust_acceleration, "Vehicle", "Vehicle", 0 ) );
    dependentVariableSaveSettings = boost::make_shared< DependentVariableSaveSettings >( dependentVariables );


    boost::shared_ptr< PropagationTimeTerminationSettings > terminationSettings =
            boost::make_shared< propagators::PropagationTimeTerminationSettings >( 1000.0 );
    boost::shared_ptr< TranslationalStatePropagatorSettings< double > > translationalPropagatorSettings =
            boost::make_shared< TranslationalStatePropagatorSettings< double > >
            ( centralBodies, accelerationModelMap, bodiesToPropagate, systemInitialState, terminationSettings,
              cowell, dependentVariableSaveSettings );
    boost::shared_ptr< IntegratorSettings< > > integratorSettings =
            boost::make_shared< IntegratorSettings< > >
            ( rungeKutta4, 0.0, 2.5 );

    // Create simulation object and propagate dynamics.
    SingleArcDynamicsSimulator< > dynamicsSimulator(
                bodyMap, integratorSettings, translationalPropagatorSettings, true, false, false );

    // Retrieve numerical solutions for state and dependent variables
    std::map< double, Eigen::Matrix< double, Eigen::Dynamic, 1 > > dependentVariableOutput =
            dynamicsSimulator.getDependentVariableHistory( );

    double thrustAcceleration = thrustMagnitude / vehicleMass;
    Eigen::Quaterniond rotationToInertialFrame;
    for( std::map< double, Eigen::Matrix< double, Eigen::Dynamic, 1 > >::const_iterator outputIterator =
         dependentVariableOutput.begin( ); outputIterator != dependentVariableOutput.end( ); outputIterator++ )
    {
        rotationToInertialFrame = bodyMap.at( "Vehicle" )->getRotationalEphemeris( )->getRotationToBaseFrame(
                    outputIterator->first );
        for( unsigned int i = 0; i < 3; i++ )
        {
            // Test thrust direction during propagation against rotational ephemeris of vehicle.
            BOOST_CHECK_CLOSE_FRACTION(
                        ( thrustAcceleration * ( rotationToInertialFrame * bodyFixedThrustDirection )( i ) ),
                        outputIterator->second( i ), 2.0E-15 );
        }
    }
}

//! Test whether the concurrent use of aerodynamic and thrust forces is handled correctly. In particular, this test checks
//! whether the aerodynamic orientation is correctly used to determine the inertial thrust direction.
BOOST_AUTO_TEST_CASE( testConcurrentThrustAndAerodynamicAcceleration )
{
    using namespace tudat;
    using namespace ephemerides;
    using namespace interpolators;
    using namespace numerical_integrators;
    using namespace spice_interface;
    using namespace simulation_setup;
    using namespace basic_astrodynamics;
    using namespace orbital_element_conversions;
    using namespace propagators;
    using namespace aerodynamics;
    using namespace basic_mathematics;
    using namespace input_output;

    // Load Spice kernels.
    spice_interface::loadSpiceKernelInTudat( input_output::getSpiceKernelPath( ) + "pck00009.tpc" );
    spice_interface::loadSpiceKernelInTudat( input_output::getSpiceKernelPath( ) + "de-403-masses.tpc" );
    spice_interface::loadSpiceKernelInTudat( input_output::getSpiceKernelPath( ) + "de421.bsp" );


    // Set simulation start epoch.
    const double simulationStartEpoch = 0.0;

    // Set simulation end epoch.
    const double simulationEndEpoch = 3300.0;

    // Set numerical integration fixed step size.
    const double fixedStepSize = 1.0;


    // Set Keplerian elements for Capsule.
    Vector6d apolloInitialStateInKeplerianElements;
    apolloInitialStateInKeplerianElements( semiMajorAxisIndex ) = spice_interface::getAverageRadius( "Earth" ) + 120.0E3;
    apolloInitialStateInKeplerianElements( eccentricityIndex ) = 0.005;
    apolloInitialStateInKeplerianElements( inclinationIndex ) = unit_conversions::convertDegreesToRadians( 85.3 );
    apolloInitialStateInKeplerianElements( argumentOfPeriapsisIndex )
            = unit_conversions::convertDegreesToRadians( 235.7 );
    apolloInitialStateInKeplerianElements( longitudeOfAscendingNodeIndex )
            = unit_conversions::convertDegreesToRadians( 23.4 );
    apolloInitialStateInKeplerianElements( trueAnomalyIndex ) = unit_conversions::convertDegreesToRadians( 139.87 );

    // Convert apollo state from Keplerian elements to Cartesian elements.
    const Vector6d apolloInitialState = convertKeplerianToCartesianElements(
                apolloInitialStateInKeplerianElements,
                getBodyGravitationalParameter( "Earth" ) );

    // Define simulation body settings.
    std::map< std::string, boost::shared_ptr< BodySettings > > bodySettings =
            getDefaultBodySettings( { "Earth", "Moon" }, simulationStartEpoch - 10.0 * fixedStepSize,
                                    simulationEndEpoch + 10.0 * fixedStepSize );
    bodySettings[ "Earth" ]->gravityFieldSettings =
            boost::make_shared< simulation_setup::GravityFieldSettings >( central_spice );

    for( unsigned int testCase = 0; testCase < 2; testCase++ )
    {
        // Create Earth object
        simulation_setup::NamedBodyMap bodyMap = simulation_setup::createBodies( bodySettings );

        // Create vehicle objects.
        bodyMap[ "Apollo" ] = boost::make_shared< simulation_setup::Body >( );
        double vehicleMass = 5.0E3;
        bodyMap[ "Apollo" ]->setConstantBodyMass( vehicleMass );

        // Create vehicle aerodynamic coefficients
        bodyMap[ "Apollo" ]->setAerodynamicCoefficientInterface(
                    unit_tests::getApolloCoefficientInterface( ) );
        bodyMap[ "Apollo" ]->setEphemeris(
                    boost::make_shared< ephemerides::TabulatedCartesianEphemeris< > >(
                        boost::shared_ptr< interpolators::OneDimensionalInterpolator<
                        double, basic_mathematics::Vector6d  > >( ), "Earth" ) );

        // Finalize body creation.
        setGlobalFrameBodyEphemerides( bodyMap, "SSB", "ECLIPJ2000" );

        // Define propagator settings variables.
        SelectedAccelerationMap accelerationMap;
        std::vector< std::string > bodiesToPropagate;
        std::vector< std::string > centralBodies;

        // Define acceleration model settings.
        std::map< std::string, std::vector< boost::shared_ptr< AccelerationSettings > > > accelerationsOfApollo;
        accelerationsOfApollo[ "Earth" ].push_back( boost::make_shared< AccelerationSettings >( central_gravity ) );
        accelerationsOfApollo[ "Earth" ].push_back( boost::make_shared< AccelerationSettings >( aerodynamic ) );
        accelerationsOfApollo[ "Moon" ].push_back( boost::make_shared< AccelerationSettings >( central_gravity ) );

        double thrustMagnitude = 1.0E-3;
        double specificImpulse = 250.0;
        accelerationsOfApollo[ "Apollo" ].push_back( boost::make_shared< ThrustAccelerationSettings >(
                                                         boost::make_shared< ThrustDirectionGuidanceSettings >(
                                                             thrust_direction_from_existing_body_orientation, "Earth" ),
                                                         boost::make_shared< ConstantThrustEngineSettings >(
                                                             thrustMagnitude, specificImpulse ) ) );

        accelerationMap[ "Apollo" ] = accelerationsOfApollo;

        bodiesToPropagate.push_back( "Apollo" );
        centralBodies.push_back( "Earth" );

        // Set initial state
        basic_mathematics::Vector6d systemInitialState = apolloInitialState;


        // Create acceleration models and propagation settings.
        basic_astrodynamics::AccelerationMap accelerationModelMap = createAccelerationModelsMap(
                    bodyMap, accelerationMap, bodiesToPropagate, centralBodies );

        // Set trim conditions for the vehicle.
        setTrimmedConditions( bodyMap.at( "Apollo" ) );

        // Define list of dependent variables to save.
        std::vector< boost::shared_ptr< SingleDependentVariableSaveSettings > > dependentVariables;
        dependentVariables.push_back(
                    boost::make_shared< SingleDependentVariableSaveSettings >( mach_number_dependent_variable, "Apollo" ) );
        dependentVariables.push_back(
                    boost::make_shared< BodyAerodynamicAngleVariableSaveSettings >(
                        "Apollo", reference_frames::angle_of_attack ) );
        dependentVariables.push_back(
                    boost::make_shared< BodyAerodynamicAngleVariableSaveSettings >(
                        "Apollo", reference_frames::angle_of_sideslip ) );
        dependentVariables.push_back(
                    boost::make_shared< BodyAerodynamicAngleVariableSaveSettings >(
                        "Apollo", reference_frames::bank_angle ) );
        dependentVariables.push_back(
                    boost::make_shared< SingleDependentVariableSaveSettings >(
                        airspeed_dependent_variable, "Apollo", "Earth" ) );
        dependentVariables.push_back(
                    boost::make_shared< SingleDependentVariableSaveSettings >(
                        local_density_dependent_variable, "Apollo", "Earth" ) );
        dependentVariables.push_back(
                    boost::make_shared< IntermediateAerodynamicRotationVariableSaveSettings >(
                        "Apollo", reference_frames::inertial_frame, reference_frames::body_frame ) );
        dependentVariables.push_back(
                    boost::make_shared< SingleDependentVariableSaveSettings >(
                        rotation_matrix_to_body_fixed_frame_variable, "Apollo" ) );
        dependentVariables.push_back(
                    boost::make_shared< SingleAccelerationDependentVariableSaveSettings >(
                        aerodynamic, "Apollo", "Earth", 0 ) );
        dependentVariables.push_back(
                    boost::make_shared< SingleAccelerationDependentVariableSaveSettings >(
                        thrust_acceleration, "Apollo", "Apollo", 0 ) );
        dependentVariables.push_back(
                    boost::make_shared< SingleDependentVariableSaveSettings >(
                        aerodynamic_force_coefficients_dependent_variable, "Apollo" ) );
        dependentVariables.push_back(
                    boost::make_shared< SingleDependentVariableSaveSettings >(
                        aerodynamic_moment_coefficients_dependent_variable, "Apollo" ) );
        dependentVariables.push_back(
                    boost::make_shared< IntermediateAerodynamicRotationVariableSaveSettings >(
                        "Apollo", reference_frames::inertial_frame, reference_frames::aerodynamic_frame ) );
        dependentVariables.push_back(
                    boost::make_shared< IntermediateAerodynamicRotationVariableSaveSettings >(
                        "Apollo", reference_frames::aerodynamic_frame, reference_frames::body_frame ) );

        boost::shared_ptr< TranslationalStatePropagatorSettings< double > > propagatorSettings =
                boost::make_shared< TranslationalStatePropagatorSettings< double > >
                ( centralBodies, accelerationModelMap, bodiesToPropagate, systemInitialState,
                  boost::make_shared< propagators::PropagationTimeTerminationSettings >( 3200.0 ), cowell,
                  boost::make_shared< DependentVariableSaveSettings >( dependentVariables ) );
        boost::shared_ptr< IntegratorSettings< > > integratorSettings =
                boost::make_shared< IntegratorSettings< > >
                ( rungeKutta4, simulationStartEpoch, fixedStepSize );

        // Create simulation object and propagate dynamics.
        SingleArcDynamicsSimulator< > dynamicsSimulator(
                    bodyMap, integratorSettings, propagatorSettings, true, false, false );

        // Retrieve numerical solutions for state and dependent variables
        std::map< double, Eigen::Matrix< double, Eigen::Dynamic, 1 > > numericalSolution =
                dynamicsSimulator.getEquationsOfMotionNumericalSolution( );
        std::map< double, Eigen::VectorXd > dependentVariableSolution =
                dynamicsSimulator.getDependentVariableHistory( );

        // Iterate over results for dependent variables, and check against computed values.
        Eigen::Matrix3d rotationToBodyFixedFrame1, rotationToBodyFixedFrame2;
        Eigen::Vector3d expectedThrustDirection, computedThrustDirection;
        Eigen::Vector3d expectedAerodynamicForceDirection;

        Eigen::Vector3d aerodynamicCoefficients;

        Eigen::Vector3d bodyFixedThrustDirection = Eigen::Vector3d::UnitX( );

        boost::shared_ptr< aerodynamics::AerodynamicCoefficientInterface > vehicelCoefficientInterface =
                bodyMap.at( "Apollo" )->getAerodynamicCoefficientInterface( );

        for( std::map< double, Eigen::VectorXd >::iterator variableIterator = dependentVariableSolution.begin( );
             variableIterator != dependentVariableSolution.end( ); variableIterator++ )
        {
            double currentMachNumber = variableIterator->second( 0 );
            double currentAngleOfAttack = variableIterator->second( 1 );
            double currentAngleOfSideSlip = variableIterator->second( 2 );

            double currentBankAngle = variableIterator->second( 3 );
            double currentAirspeed = variableIterator->second( 4 );
            double currentDensity = variableIterator->second( 5 );

            BOOST_CHECK_SMALL(
                        std::fabs( currentAngleOfSideSlip ), std::numeric_limits< double >::epsilon( ) );
            BOOST_CHECK_SMALL(
                        std::fabs( currentBankAngle ), std::numeric_limits< double >::epsilon( ) );

            rotationToBodyFixedFrame1 =
                    getMatrixFromVectorRotationRepresentation( variableIterator->second.segment( 6, 9 ) );
            rotationToBodyFixedFrame2 =
                    getMatrixFromVectorRotationRepresentation( variableIterator->second.segment( 15, 9 ) );

            Eigen::Vector3d currentAerodynamicAcceleration = variableIterator->second.segment( 24, 3 );
            Eigen::Vector3d currentThrustAcceleration = variableIterator->second.segment( 27, 3 );

            Eigen::Vector3d currentAerodynamicForceCoefficients = variableIterator->second.segment( 30, 3 );
            Eigen::Vector3d currentAerodynamicMomentCoefficients = variableIterator->second.segment( 33, 3 );

            Eigen::Matrix3d currentRotationFromInertialToAerodynamicFrame =
                    getMatrixFromVectorRotationRepresentation( variableIterator->second.segment( 36, 9 ) );

            Eigen::Matrix3d currentRotationFromAerodynamicToBodyFixedFrame =
                    getMatrixFromVectorRotationRepresentation( variableIterator->second.segment( 45, 9 ) );

            vehicelCoefficientInterface->updateCurrentCoefficients(
                        boost::assign::list_of( currentMachNumber )(
                            currentAngleOfAttack )( currentAngleOfSideSlip ) );
            aerodynamicCoefficients = vehicelCoefficientInterface->getCurrentForceCoefficients( );



            expectedThrustDirection = rotationToBodyFixedFrame1.transpose( ) * bodyFixedThrustDirection;
            computedThrustDirection = currentThrustAcceleration.normalized( );

            // Check thrust magnitude
            BOOST_CHECK_CLOSE_FRACTION(
                        ( currentThrustAcceleration ).norm( ), thrustMagnitude / vehicleMass,
                        2.0 * std::numeric_limits< double >::epsilon( ) );




            Eigen::Vector3d expectedAerodynamicAcceleration = 0.5 * currentDensity * currentAirspeed * currentAirspeed *
                    bodyMap.at( "Apollo" )->getAerodynamicCoefficientInterface( )->getReferenceArea( ) *
                    ( currentRotationFromInertialToAerodynamicFrame.inverse( ) ) *
                    currentAerodynamicForceCoefficients / vehicleMass;


            // Check aerodynamic coefficients
            BOOST_CHECK_SMALL(
                        std::fabs( currentAerodynamicForceCoefficients( 0 ) - aerodynamicCoefficients( 0 ) ), 1.0E-10 );
            BOOST_CHECK_SMALL(
                        std::fabs( currentAerodynamicForceCoefficients( 1 ) - aerodynamicCoefficients( 1 ) ), 1.0E-10 );
            BOOST_CHECK_SMALL(
                        std::fabs( currentAerodynamicForceCoefficients( 2 ) - aerodynamicCoefficients( 2 ) ), 1.0E-10 );

            // Check trimmed condition (y-term)/symmetric vehicle shape (x- and z-term).
            BOOST_CHECK_SMALL(
                        std::fabs( currentAerodynamicMomentCoefficients( 0 ) ), 1.0E-14 );
            BOOST_CHECK_SMALL(
                        std::fabs( currentAerodynamicMomentCoefficients( 1 ) ), 1.0E-10 );
            BOOST_CHECK_SMALL(
                        std::fabs( currentAerodynamicMomentCoefficients( 2 ) ), 1.0E-14 );
            Eigen::Matrix3d currentRotationFromAerodynamicToBodyFixedFrame2 =
                    rotationToBodyFixedFrame1 * ( currentRotationFromInertialToAerodynamicFrame.inverse( ) );
            Eigen::Matrix3d computedAerodynamicToBodyFixedFrame =
                    reference_frames::getAirspeedBasedAerodynamicToBodyFrameTransformationMatrix(
                        currentAngleOfAttack, 0.0 );


            for( unsigned int i = 0; i < 3; i ++ )
            {
                // Check rotation matrices
                for( unsigned int j = 0; j < 3; j++ )
                {
                    BOOST_CHECK_SMALL(
                                std::fabs( rotationToBodyFixedFrame1( i, j ) - rotationToBodyFixedFrame2( i, j ) ),
                                10.0 * std::numeric_limits< double >::epsilon( ) );
                    BOOST_CHECK_SMALL(
                                std::fabs( currentRotationFromAerodynamicToBodyFixedFrame( i, j ) -
                                           computedAerodynamicToBodyFixedFrame( i, j ) ),
                                10.0 * std::numeric_limits< double >::epsilon( ) );
                    BOOST_CHECK_SMALL(
                                std::fabs( currentRotationFromAerodynamicToBodyFixedFrame2( i, j ) -
                                           computedAerodynamicToBodyFixedFrame( i, j ) ),
                                10.0 * std::numeric_limits< double >::epsilon( ) );
                }
                // Check thrust direction
                BOOST_CHECK_SMALL( std::fabs( expectedThrustDirection( i ) - computedThrustDirection( i ) ),
                                   15.0 * std::numeric_limits< double >::epsilon( ) );

                BOOST_CHECK_SMALL( std::fabs( expectedAerodynamicAcceleration( i ) - currentAerodynamicAcceleration( i ) ),
                                   std::max( 10.0 * currentAerodynamicAcceleration.norm( ), 1.0 ) *
                                   std::numeric_limits< double >::epsilon( ) );
            }
        }
    }
}

//! Test whether the thrust is properly computed if the full vector (*magnitude and direction) is imposed in either the
//! inertial or LVLH frame.
BOOST_AUTO_TEST_CASE( testInterpolatedThrustVector )
{

    using namespace simulation_setup;
    using namespace propagators;
    using namespace numerical_integrators;
    using namespace orbital_element_conversions;
    using namespace basic_mathematics;
    using namespace gravitation;
    using namespace numerical_integrators;
    using namespace unit_conversions;


    ///////////////////////////////////////////////////////////////////////////////////////////////////////////////////////
    ///////////////////////     CREATE ENVIRONMENT AND VEHICLE       //////////////////////////////////////////////////////
    ///////////////////////////////////////////////////////////////////////////////////////////////////////////////////////

    // Load Spice kernels.
    spice_interface::loadSpiceKernelInTudat( input_output::getSpiceKernelPath( ) + "pck00009.tpc" );
    spice_interface::loadSpiceKernelInTudat( input_output::getSpiceKernelPath( ) + "de-403-masses.tpc" );
    spice_interface::loadSpiceKernelInTudat( input_output::getSpiceKernelPath( ) + "de421.bsp" );

    // Set simulation end epoch.
    const double simulationEndEpoch = tudat::physical_constants::JULIAN_DAY;

    // Set numerical integration fixed step size.
    const double fixedStepSize = 60.0;

    // Define body settings for simulation.
    std::map< std::string, boost::shared_ptr< BodySettings > > bodySettings;
    bodySettings[ "Earth" ] = boost::make_shared< BodySettings >( );
    bodySettings[ "Earth" ]->ephemerisSettings = getDefaultEphemerisSettings( "Earth" );
    bodySettings[ "Earth" ]->gravityFieldSettings = boost::make_shared< GravityFieldSettings >( central_spice );

    // Create Earth object
    NamedBodyMap bodyMap = createBodies( bodySettings );

    // Create spacecraft object.
    double bodyMass = 1.0;
    bodyMap[ "Asterix" ] = boost::make_shared< simulation_setup::Body >( );
    bodyMap[ "Asterix" ]->setConstantBodyMass( bodyMass );


    // Finalize body creation.
    setGlobalFrameBodyEphemerides( bodyMap, "SSB", "ECLIPJ2000" );

    // Set Keplerian elements for Asterix.
    Eigen::Vector6d asterixInitialStateInKeplerianElements;
    asterixInitialStateInKeplerianElements( semiMajorAxisIndex ) = 7500.0E3;
    asterixInitialStateInKeplerianElements( eccentricityIndex ) = 0.1;
    asterixInitialStateInKeplerianElements( inclinationIndex ) = convertDegreesToRadians( 85.3 );
    asterixInitialStateInKeplerianElements( argumentOfPeriapsisIndex )
            = convertDegreesToRadians( 235.7 );
    asterixInitialStateInKeplerianElements( longitudeOfAscendingNodeIndex )
            = convertDegreesToRadians( 23.4 );
    asterixInitialStateInKeplerianElements( trueAnomalyIndex ) = convertDegreesToRadians( 139.87 );

    std::map< double, Eigen::Vector3d > randomThrustMap;
    randomThrustMap[ 0 ] = Eigen::MatrixXd::Random( 3, 1 );
    randomThrustMap[ 1.0E4 ] = 20.0 * Eigen::MatrixXd::Random( 3, 1 );
    randomThrustMap[ 2.0E4 ] = 20.0 * Eigen::MatrixXd::Random( 3, 1 );
    randomThrustMap[ 3.0E4 ] = 20.0 * Eigen::MatrixXd::Random( 3, 1 );
    randomThrustMap[ 4.0E4 ] = 20.0 * Eigen::MatrixXd::Random( 3, 1 );
    randomThrustMap[ 5.0E4 ] = 20.0 * Eigen::MatrixXd::Random( 3, 1 );
    randomThrustMap[ 6.0E4 ] = 20.0 * Eigen::MatrixXd::Random( 3, 1 );
    randomThrustMap[ 7.0E4 ] = 20.0 * Eigen::MatrixXd::Random( 3, 1 );
    randomThrustMap[ 8.0E4 ] = 20.0 * Eigen::MatrixXd::Random( 3, 1 );
    randomThrustMap[ 9.0E4 ] = 20.0 * Eigen::MatrixXd::Random( 3, 1 );

    boost::shared_ptr< interpolators::OneDimensionalInterpolator< double, Eigen::Vector3d > > thrustInterpolator =
            boost::make_shared< interpolators::LinearInterpolator< double, Eigen::Vector3d > >(
                randomThrustMap );

    for( unsigned int testCase = 0; testCase < 2; testCase++ )
    {

        // Define propagator settings variables.
        SelectedAccelerationMap accelerationMap;
        std::vector< std::string > bodiesToPropagate;
        std::vector< std::string > centralBodies;

        // Define propagation settings.
        std::map< std::string, std::vector< boost::shared_ptr< AccelerationSettings > > > accelerationsOfAsterix;
        accelerationsOfAsterix[ "Earth" ].push_back( boost::make_shared< AccelerationSettings >(
                                                         basic_astrodynamics::central_gravity ) );
        if( testCase == 0 )
        {
            accelerationsOfAsterix[ "Asterix" ].push_back( boost::make_shared< ThrustAccelerationSettings >(
                                                               thrustInterpolator, boost::lambda::constant( 300.0 ),
                                                               inertial_thurst_frame, "Earth" ) );
        }
        else if( testCase == 1 )
        {
            accelerationsOfAsterix[ "Asterix" ].push_back( boost::make_shared< ThrustAccelerationSettings >(
                                                               thrustInterpolator, boost::lambda::constant( 300.0 ),
                                                               lvlh_thrust_frame, "Earth" ) );
        }
        accelerationMap[  "Asterix" ] = accelerationsOfAsterix;
        bodiesToPropagate.push_back( "Asterix" );
        centralBodies.push_back( "Earth" );

        // Create acceleration models and propagation settings.
        basic_astrodynamics::AccelerationMap accelerationModelMap = createAccelerationModelsMap(
                    bodyMap, accelerationMap, bodiesToPropagate, centralBodies );



        ///////////////////////////////////////////////////////////////////////////////////////////////////////////////////////
        ///////////////////////             CREATE PROPAGATION SETTINGS            ////////////////////////////////////////////
        ///////////////////////////////////////////////////////////////////////////////////////////////////////////////////////

        // Set initial conditions for the Asterix satellite that will be propagated in this simulation.
        // The initial conditions are given in Keplerian elements and later on converted to Cartesian
        // elements.


        // Convert Asterix state from Keplerian elements to Cartesian elements.
        double earthGravitationalParameter = bodyMap.at( "Earth" )->getGravityFieldModel( )->getGravitationalParameter( );
        Eigen::VectorXd systemInitialState = convertKeplerianToCartesianElements(
                    asterixInitialStateInKeplerianElements,
                    earthGravitationalParameter );

        // Define list of dependent variables to save.
        std::vector< boost::shared_ptr< SingleDependentVariableSaveSettings > > dependentVariables;
        dependentVariables.push_back(
                    boost::make_shared< SingleAccelerationDependentVariableSaveSettings >(
                        basic_astrodynamics::thrust_acceleration, "Asterix", "Asterix", 0 ) );
        dependentVariables.push_back(
                    boost::make_shared< SingleDependentVariableSaveSettings >(
                        relative_position_dependent_variable, "Asterix", "Earth" ) );
        dependentVariables.push_back(
                    boost::make_shared< SingleDependentVariableSaveSettings >(
                        relative_velocity_dependent_variable, "Asterix", "Earth" ) );
        dependentVariables.push_back(
                    boost::make_shared< SingleDependentVariableSaveSettings >(
                        lvlh_to_inertial_frame_rotation_dependent_variable, "Asterix", "Earth" ) );


        boost::shared_ptr< TranslationalStatePropagatorSettings< double > > propagatorSettings =
                boost::make_shared< TranslationalStatePropagatorSettings< double > >
                ( centralBodies, accelerationModelMap, bodiesToPropagate, systemInitialState, simulationEndEpoch,
                  cowell, boost::make_shared< DependentVariableSaveSettings >( dependentVariables ) );
        boost::shared_ptr< IntegratorSettings< > > integratorSettings =
                boost::make_shared< IntegratorSettings< > >
                ( rungeKutta4, 0.0, fixedStepSize );


        ////////////////////////////////////////////////////////////////////////////////////////////////////////////////////
        ///////////////////////             PROPAGATE ORBIT            /////////////////////////////////////////////////////
        ////////////////////////////////////////////////////////////////////////////////////////////////////////////////////

        // Create simulation object and propagate dynamics.
        SingleArcDynamicsSimulator< > dynamicsSimulator(
                    bodyMap, integratorSettings, propagatorSettings, true, false, false );
        std::map< double, Eigen::VectorXd > integrationResult = dynamicsSimulator.getEquationsOfMotionNumericalSolution( );
        std::map< double, Eigen::VectorXd > dependentVariableResult = dynamicsSimulator.getDependentVariableHistory( );

        Eigen::Vector3d thrustDifference;

        if( testCase == 0 )
        {
            // Test whether thrust direction is indeed the imposed direction (in inertial frame).
            for( std::map< double, Eigen::VectorXd >::iterator outputIterator = dependentVariableResult.begin( );
                 outputIterator != dependentVariableResult.end( ); outputIterator++ )
            {
                thrustDifference =  outputIterator->second.segment( 0, 3 ) -
                        thrustInterpolator->interpolate( outputIterator->first );
                for( unsigned int i = 0; i < 3; i++ )
                {
                    BOOST_CHECK_SMALL( std::fabs( thrustDifference( i ) ), 1.0E-14 );
                }
            }
        }
        else if( testCase == 1 )
        {
            // Test whether thrust direction is indeed the imposed direction (in lvlh frame).
            for( std::map< double, Eigen::VectorXd >::iterator outputIterator = dependentVariableResult.begin( );
                 outputIterator != dependentVariableResult.end( ); outputIterator++ )
            {
<<<<<<< HEAD
                Eigen::Matrix3d manualRotationMatrix =
                        reference_frames::getVelocityBasedLvlhToInertialRotation(
                            outputIterator->second.segment( 3, 6 ), basic_mathematics::Vector6d::Zero( ) );
                Eigen::Matrix3d currentRotationMatrix =
                        getMatrixFromVectorRotationRepresentation( outputIterator->second.segment( 9, 9 ) );
                thrustDifference = manualRotationMatrix
                        * thrustInterpolator->interpolate( outputIterator->first ) - outputIterator->second.segment( 0, 3 );
=======
                                thrustDifference = reference_frames::getVelocityBasedLvlhToInertialRotation(
                                            outputIterator->second.segment( 3, 6 ), Eigen::Vector6d::Zero( ) )
                                         * thrustInterpolator->interpolate( outputIterator->first ) - outputIterator->second.segment( 0, 3 );
>>>>>>> 3d9064c3
                for( unsigned int i = 0; i < 3; i++ )
                {
                    BOOST_CHECK_SMALL( std::fabs( thrustDifference( i ) ), 1.0E-14 );
                    for( unsigned int j = 0; j < 3; j++ )
                    {
                        BOOST_CHECK_SMALL( std::fabs( manualRotationMatrix( i, j ) -
                                                      currentRotationMatrix( i, j ) ), 1.0E-14 );
                    }
                }
            }
        }
    }
}

//! Class that is used in the following unit test to check whether the parameterized thrust guidance is working correctly.
//! This class sets (using an algorithm with no physical basis). It computes a 'regular' guidance input, as well as a thrust
//! multiplier (throttle) if required. The regular guidance input is used as the Mach number when interpolating the thrust
//! tables.
class ThrustMultiplierComputation: public simulation_setup::ThrustInputParameterGuidance
{
public:
    ThrustMultiplierComputation( const double startTime, const double endTime,
                                 const bool useDummyMachNumber, const bool useThrustMultiplier ):
        ThrustInputParameterGuidance(
            static_cast< int >( useDummyMachNumber ) + static_cast< int >( useThrustMultiplier ), 0,
            useThrustMultiplier, ( useThrustMultiplier == true ) ? static_cast< int >( useDummyMachNumber ) : -1 ),
        startTime_( startTime ), endTime_( endTime ),
        useDummyMachNumber_( useDummyMachNumber ), useThrustMultiplier_( useThrustMultiplier ){ }

    void updateGuidanceParameters(  )
    {
        if( useDummyMachNumber_ )
        {
            currentThrustGuidanceParameters_[ 0 ] = ( currentTime_ - startTime_ ) / ( endTime_ - startTime_ ) * 15.0;
            if( useThrustMultiplier_ )
            {
                currentThrustGuidanceParameters_[ 1 ] = 1.0 - ( currentTime_ - startTime_ ) / ( endTime_ - startTime_ );
            }
        }
        else if( useThrustMultiplier_ )
        {
            currentThrustGuidanceParameters_[ 0 ] = 1.0 - ( currentTime_ - startTime_ ) / ( endTime_ - startTime_ );
        }
    }

private:

    double startTime_;

    double endTime_;

    bool useDummyMachNumber_;

    bool useThrustMultiplier_;
};

//! Test to check whether the parameterized thrust settings (i.e. thrust as a function of environment and/or guidance input)
//! is working correctly
BOOST_AUTO_TEST_CASE( testConcurrentThrustAndAerodynamicAccelerationWithEnvironmentDependentThrust )
{
    using namespace tudat;
    using namespace ephemerides;
    using namespace interpolators;
    using namespace numerical_integrators;
    using namespace spice_interface;
    using namespace simulation_setup;
    using namespace basic_astrodynamics;
    using namespace orbital_element_conversions;
    using namespace propagators;
    using namespace aerodynamics;
    using namespace basic_mathematics;
    using namespace input_output;

    // Load Spice kernels.
    spice_interface::loadSpiceKernelInTudat( input_output::getSpiceKernelPath( ) + "pck00009.tpc" );
    spice_interface::loadSpiceKernelInTudat( input_output::getSpiceKernelPath( ) + "de-403-masses.tpc" );
    spice_interface::loadSpiceKernelInTudat( input_output::getSpiceKernelPath( ) + "de421.bsp" );


    // Set simulation start epoch.
    const double simulationStartEpoch = 0.0;

    // Set simulation end epoch.
    const double simulationEndEpoch = 200.0;

    // Set numerical integration fixed step size.
    const double fixedStepSize = 1.0;


    // Set spherical elements for Apollo.
    Vector6d apolloSphericalEntryState;
    apolloSphericalEntryState( SphericalOrbitalStateElementIndices::radiusIndex ) =
            spice_interface::getAverageRadius( "Earth" ) + 50.0E3;
    apolloSphericalEntryState( SphericalOrbitalStateElementIndices::latitudeIndex ) = 0.0;
    apolloSphericalEntryState( SphericalOrbitalStateElementIndices::longitudeIndex ) = 1.2;
    apolloSphericalEntryState( SphericalOrbitalStateElementIndices::speedIndex ) = 6.0E3;
    apolloSphericalEntryState( SphericalOrbitalStateElementIndices::flightPathIndex ) =
            1.0 * mathematical_constants::PI / 180.0;
    apolloSphericalEntryState( SphericalOrbitalStateElementIndices::headingAngleIndex ) = 0.6;

    // Convert apollo state from spherical elements to Cartesian elements.
    Vector6d apolloInitialState = orbital_element_conversions::convertSphericalOrbitalToCartesianState(
                apolloSphericalEntryState );

    // Define simulation body settings.
    std::map< std::string, boost::shared_ptr< BodySettings > > bodySettings =
            getDefaultBodySettings( { "Earth", "Moon" }, simulationStartEpoch - 1.0E4,
                                    simulationEndEpoch + 1.0E4 );
    bodySettings[ "Earth" ]->gravityFieldSettings =
            boost::make_shared< simulation_setup::GravityFieldSettings >( central_spice );

    // Create Earth object
    simulation_setup::NamedBodyMap bodyMap = simulation_setup::createBodies( bodySettings );

    // Create vehicle objects.
    bodyMap[ "Apollo" ] = boost::make_shared< simulation_setup::Body >( );
    double vehicleMass = 5.0E5;
    bodyMap[ "Apollo" ]->setConstantBodyMass( vehicleMass );

    // Create vehicle aerodynamic coefficients
    bodyMap[ "Apollo" ]->setAerodynamicCoefficientInterface( unit_tests::getApolloCoefficientInterface( ) );
    bodyMap[ "Apollo" ]->setEphemeris(
                boost::make_shared< ephemerides::TabulatedCartesianEphemeris< > >(
                    boost::shared_ptr< interpolators::OneDimensionalInterpolator<
                    double, basic_mathematics::Vector6d  > >( ), "Earth" ) );

    // Finalize body creation.
    setGlobalFrameBodyEphemerides( bodyMap, "SSB", "ECLIPJ2000" );

    int numberOfCasesPerSet = 4;
    for( int i = 0; i < numberOfCasesPerSet * 2; i++ )
    {
        // Define propagator settings variables.
        SelectedAccelerationMap accelerationMap;
        std::vector< std::string > bodiesToPropagate;
        std::vector< std::string > centralBodies;

        // Define acceleration model settings.
        std::map< std::string, std::vector< boost::shared_ptr< AccelerationSettings > > > accelerationsOfApollo;
        accelerationsOfApollo[ "Earth" ].push_back( boost::make_shared< AccelerationSettings >( central_gravity ) );
        accelerationsOfApollo[ "Earth" ].push_back( boost::make_shared< AccelerationSettings >( aerodynamic ) );
        accelerationsOfApollo[ "Moon" ].push_back( boost::make_shared< AccelerationSettings >( central_gravity ) );

        // Define specific impulse dependencies.
        std::vector< propulsion::ThrustIndependentVariables > specificImpulseDependencies;
        specificImpulseDependencies.push_back( propulsion::mach_number_dependent_thrust );
        specificImpulseDependencies.push_back( propulsion::dynamic_pressure_dependent_thrust );

        // Define variables (thrust dependencies and guidance object) that are different per case.
        std::vector< propulsion::ThrustIndependentVariables > thrustDependencies;
        boost::shared_ptr< ThrustMultiplierComputation > thrustInputParameterGuidance;

        // Use no guidance input
        if( ( i % numberOfCasesPerSet == 0 ) )
        {
            thrustDependencies.push_back( propulsion::mach_number_dependent_thrust );
            thrustDependencies.push_back( propulsion::dynamic_pressure_dependent_thrust );
        }
        // Use guidance for throttling the thrust
        if( ( i % numberOfCasesPerSet == 1 ) )
        {
            thrustDependencies.push_back( propulsion::mach_number_dependent_thrust );
            thrustDependencies.push_back( propulsion::dynamic_pressure_dependent_thrust );
            thrustDependencies.push_back( propulsion::throttle_dependent_thrust );

            thrustInputParameterGuidance =
                    boost::make_shared< ThrustMultiplierComputation >( simulationStartEpoch, simulationEndEpoch, 0, 1 );
        }
        // Use guidance input to generate a 'fake' Mach number
        else if( ( i % numberOfCasesPerSet == 2 ) )
        {
            thrustDependencies.push_back( propulsion::guidance_input_dependent_thrust );
            thrustDependencies.push_back( propulsion::dynamic_pressure_dependent_thrust );

            thrustInputParameterGuidance =
                    boost::make_shared< ThrustMultiplierComputation >( simulationStartEpoch, simulationEndEpoch, 1, 0 );
        }
        // Use guidance input to generate a 'fake' Mach number and a throttle
        else if( ( i % numberOfCasesPerSet == 3 ) )
        {
            thrustDependencies.push_back( propulsion::guidance_input_dependent_thrust );
            thrustDependencies.push_back( propulsion::throttle_dependent_thrust );
            thrustDependencies.push_back( propulsion::dynamic_pressure_dependent_thrust );

            thrustInputParameterGuidance =
                    boost::make_shared< ThrustMultiplierComputation >( simulationStartEpoch, simulationEndEpoch, 1, 1 );

        }

        // Load thrust tables from files (as a function of Mach number and specific impulse) and create interpolators.
        std::pair< boost::multi_array< double, 2 >, std::vector< std::vector< double > > > thrustValues =
                MultiArrayFileReader< 2 >::readMultiArrayAndIndependentVariables(
                    tudat::input_output::getTudatRootPath( ) + "/Astrodynamics/Propulsion/UnitTests/Tmax_test.txt" );
        std::pair< boost::multi_array< double, 2 >, std::vector< std::vector< double > > > specificImpulseValues =
                MultiArrayFileReader< 2 >::readMultiArrayAndIndependentVariables(
                    tudat::input_output::getTudatRootPath( ) + "/Astrodynamics/Propulsion/UnitTests/Isp_test.txt" );

        boost::shared_ptr< interpolators::Interpolator< double, double > > thrustMagnitudeInterpolator =
                boost::make_shared< interpolators::MultiLinearInterpolator< double, double, 2 > >(
                    thrustValues.second, thrustValues.first );
        boost::shared_ptr< interpolators::Interpolator< double, double > > specificImpulseInterpolator =
                boost::make_shared< interpolators::MultiLinearInterpolator< double, double, 2 > >(
                    specificImpulseValues.second, specificImpulseValues.first );

        double constantSpecificImpulse = 1000.0;

        // Test with interpolated specific impulse
        if( i < numberOfCasesPerSet )
        {
            // Thrust requires no guidance.
            if( !( i % numberOfCasesPerSet == 0 ) )
            {
                accelerationsOfApollo[ "Apollo" ].push_back(
                            boost::make_shared< ThrustAccelerationSettings >(
                                boost::make_shared< ThrustDirectionGuidanceSettings >(
                                    thrust_direction_from_existing_body_orientation, "Earth" ),
                                createParameterizedThrustMagnitudeSettings(
                                    thrustInputParameterGuidance, thrustMagnitudeInterpolator, thrustDependencies,
                                    specificImpulseInterpolator, specificImpulseDependencies ) ) );
            }
            // Thrust requires guidance.
            else
            {
                accelerationsOfApollo[ "Apollo" ].push_back(
                            boost::make_shared< ThrustAccelerationSettings >(
                                boost::make_shared< ThrustDirectionGuidanceSettings >(
                                    thrust_direction_from_existing_body_orientation, "Earth" ),
                                boost::make_shared< ParameterizedThrustMagnitudeSettings >(
                                    thrustMagnitudeInterpolator, thrustDependencies,
                                    specificImpulseInterpolator, specificImpulseDependencies ) ) );
            }



        }
        // Test with constant specific impulse
        else
        {
            // Thrust requires no guidance.
            if( !( i % numberOfCasesPerSet == 0 ) )
            {
                accelerationsOfApollo[ "Apollo" ].push_back(
                            boost::make_shared< ThrustAccelerationSettings >(
                                boost::make_shared< ThrustDirectionGuidanceSettings >(
                                    thrust_direction_from_existing_body_orientation, "Earth" ),
                                createParameterizedThrustMagnitudeSettings(
                                    thrustInputParameterGuidance, thrustMagnitudeInterpolator, thrustDependencies,
                                    constantSpecificImpulse ) ) );
            }
            // Thrust requires guidance.
            else
            {
                accelerationsOfApollo[ "Apollo" ].push_back(
                            boost::make_shared< ThrustAccelerationSettings >(
                                boost::make_shared< ThrustDirectionGuidanceSettings >(
                                    thrust_direction_from_existing_body_orientation, "Earth" ),
                                boost::make_shared< ParameterizedThrustMagnitudeSettings >(
                                    thrustMagnitudeInterpolator, thrustDependencies,
                                    constantSpecificImpulse ) ) );
            }
        }

        // Finalize acceleration settings.
        accelerationMap[ "Apollo" ] = accelerationsOfApollo;
        bodiesToPropagate.push_back( "Apollo" );
        centralBodies.push_back( "Earth" );

        // Set initial state
        basic_mathematics::Vector6d systemInitialState = apolloInitialState;


        // Create acceleration models and propagation settings.
        basic_astrodynamics::AccelerationMap accelerationModelMap = createAccelerationModelsMap(
                    bodyMap, accelerationMap, bodiesToPropagate, centralBodies );

        // Set trimmed conditions for body orientation.
        setTrimmedConditions( bodyMap.at( "Apollo" ) );

        // Define list of dependent variables to save.
        std::vector< boost::shared_ptr< SingleDependentVariableSaveSettings > > dependentVariables;
        dependentVariables.push_back(
                    boost::make_shared< SingleDependentVariableSaveSettings >(
                        mach_number_dependent_variable, "Apollo" ) );
        dependentVariables.push_back(
                    boost::make_shared< SingleDependentVariableSaveSettings >(
                        airspeed_dependent_variable, "Apollo" ) );
        dependentVariables.push_back(
                    boost::make_shared< SingleDependentVariableSaveSettings >(
                        local_density_dependent_variable, "Apollo" ) );
        dependentVariables.push_back(
                    boost::make_shared< SingleAccelerationDependentVariableSaveSettings >(
                        thrust_acceleration, "Apollo", "Apollo", 1 ) );
        dependentVariables.push_back(
                    boost::make_shared< SingleDependentVariableSaveSettings >(
                        total_mass_rate_dependent_variables, "Apollo" ) );

        // Define propagation settings.
        boost::shared_ptr< TranslationalStatePropagatorSettings< double > > translationalPropagatorSettings =
                boost::make_shared< TranslationalStatePropagatorSettings< double > >
                ( centralBodies, accelerationModelMap, bodiesToPropagate, systemInitialState,
                  boost::make_shared< propagators::PropagationTimeTerminationSettings >( simulationEndEpoch ), cowell,
                  boost::make_shared< DependentVariableSaveSettings >( dependentVariables ) );

        std::map< std::string, boost::shared_ptr< basic_astrodynamics::MassRateModel > > massRateModels;
        massRateModels[ "Apollo" ] = createMassRateModel( "Apollo", boost::make_shared< FromThrustMassModelSettings >( 1 ),
                                                          bodyMap, accelerationModelMap );

        boost::shared_ptr< MassPropagatorSettings< double > > massPropagatorSettings =
                boost::make_shared< MassPropagatorSettings< double > >(
                    boost::assign::list_of( "Apollo" ), massRateModels,
                    ( Eigen::Matrix< double, 1, 1 >( ) << vehicleMass ).finished( ),
                    boost::make_shared< propagators::PropagationTimeTerminationSettings >( simulationEndEpoch ) );

        std::vector< boost::shared_ptr< PropagatorSettings< double > > > propagatorSettingsVector;
        propagatorSettingsVector.push_back( translationalPropagatorSettings );
        propagatorSettingsVector.push_back( massPropagatorSettings );

        boost::shared_ptr< PropagatorSettings< double > > propagatorSettings =
                boost::make_shared< MultiTypePropagatorSettings< double > >(
                    propagatorSettingsVector, boost::make_shared< propagators::PropagationTimeTerminationSettings >(
                        simulationEndEpoch ),
                    boost::make_shared< DependentVariableSaveSettings >( dependentVariables ) );

        // Define integration settings.
        boost::shared_ptr< IntegratorSettings< > > integratorSettings =
                boost::make_shared< IntegratorSettings< > >
                ( rungeKutta4, simulationStartEpoch, fixedStepSize );

        // Create simulation object and propagate dynamics.
        SingleArcDynamicsSimulator< > dynamicsSimulator(
                    bodyMap, integratorSettings, propagatorSettings, true, false, false );

        // Retrieve numerical solutions for state and dependent variables
        std::map< double, Eigen::Matrix< double, Eigen::Dynamic, 1 > > numericalSolution =
                dynamicsSimulator.getEquationsOfMotionNumericalSolution( );
        std::map< double, Eigen::VectorXd > dependentVariableSolution =
                dynamicsSimulator.getDependentVariableHistory( );

        // Declare test variables
        double currentDynamicPressure, currentMachNumber, currentMass;
        double currentThrustForce, currentMassRate, expectedThrust, expectedMassRate;
        double currentSpecificImpulse;
        std::vector< double > currentThrustInput;
        std::vector< double > specificImpulseInput;

        for( std::map< double, Eigen::VectorXd >::iterator variableIterator = dependentVariableSolution.begin( );
             variableIterator != dependentVariableSolution.end( ); variableIterator++ )
        {
            // Retrieve data from dependent variables/propagated dynamics
            currentMass = numericalSolution.at( variableIterator->first )( 6 );

            currentDynamicPressure =
                    0.5 * variableIterator->second( 2 ) * variableIterator->second( 1 ) * variableIterator->second( 1 );
            currentMachNumber = variableIterator->second( 0 );
            currentThrustForce = variableIterator->second( 3 ) * currentMass;

            currentMassRate = -variableIterator->second( 4 );

            if( !( i % numberOfCasesPerSet == 0 ) )
            {
                thrustInputParameterGuidance->update( variableIterator->first );
            }
            currentThrustInput.clear( );

            if( ( i % numberOfCasesPerSet == 0 )  || ( i % numberOfCasesPerSet == 1 ) )
            {
                currentThrustInput.push_back( currentMachNumber );
            }
            else
            {
                currentThrustInput.push_back( thrustInputParameterGuidance->getThrustInputGuidanceParameter( 0 ) );
            }
            currentThrustInput.push_back( currentDynamicPressure );

            expectedThrust = thrustMagnitudeInterpolator->interpolate( currentThrustInput );
            if( ( i % numberOfCasesPerSet == 1 ) || ( i % numberOfCasesPerSet == 3 ) || ( i % numberOfCasesPerSet == 4 ) )
            {
                expectedThrust *= thrustInputParameterGuidance->getThrustInputGuidanceParameter(
                            thrustInputParameterGuidance->getThrottleSettingIndex( ) );
            }

            specificImpulseInput.clear( );
            specificImpulseInput.push_back( currentMachNumber );
            specificImpulseInput.push_back( currentDynamicPressure );

            if( !( i < numberOfCasesPerSet ) )
            {
                currentSpecificImpulse = constantSpecificImpulse;
            }
            else
            {
                currentSpecificImpulse = specificImpulseInterpolator->interpolate( specificImpulseInput );
            }

            expectedMassRate = expectedThrust /
                    ( currentSpecificImpulse * physical_constants::SEA_LEVEL_GRAVITATIONAL_ACCELERATION );

            BOOST_CHECK_CLOSE_FRACTION( expectedThrust, currentThrustForce,
                                        5.0 * std::numeric_limits< double >::epsilon( ) );
            BOOST_CHECK_CLOSE_FRACTION( currentMassRate, expectedMassRate,
                                        5.0 * std::numeric_limits< double >::epsilon( ) );
        }
    }
}


//! Test to check whether the acceleration-limited thrust guidance (i.e throttle from a maximum impoised acceleration)
//! works correctly
BOOST_AUTO_TEST_CASE( testAccelerationLimitedGuidedThrust )
{
    using namespace tudat;
    using namespace ephemerides;
    using namespace interpolators;
    using namespace numerical_integrators;
    using namespace spice_interface;
    using namespace simulation_setup;
    using namespace basic_astrodynamics;
    using namespace orbital_element_conversions;
    using namespace propagators;
    using namespace aerodynamics;
    using namespace basic_mathematics;
    using namespace input_output;

    // Load Spice kernels.
    spice_interface::loadSpiceKernelInTudat( input_output::getSpiceKernelPath( ) + "pck00009.tpc" );
    spice_interface::loadSpiceKernelInTudat( input_output::getSpiceKernelPath( ) + "de-403-masses.tpc" );
    spice_interface::loadSpiceKernelInTudat( input_output::getSpiceKernelPath( ) + "de421.bsp" );


    // Set simulation start epoch.
    const double simulationStartEpoch = 0.0;

    // Set simulation end epoch.
    const double simulationEndEpoch = 200.0;

    // Set numerical integration fixed step size.
    const double fixedStepSize = 1.0;


    // Set spherical elements for Apollo.
    Vector6d apolloSphericalEntryState;
    apolloSphericalEntryState( SphericalOrbitalStateElementIndices::radiusIndex ) =
            spice_interface::getAverageRadius( "Earth" ) + 50.0E3;
    apolloSphericalEntryState( SphericalOrbitalStateElementIndices::latitudeIndex ) = 0.0;
    apolloSphericalEntryState( SphericalOrbitalStateElementIndices::longitudeIndex ) = 1.2;
    apolloSphericalEntryState( SphericalOrbitalStateElementIndices::speedIndex ) = 6.0E3;
    apolloSphericalEntryState( SphericalOrbitalStateElementIndices::flightPathIndex ) =
            1.0 * mathematical_constants::PI / 180.0;
    apolloSphericalEntryState( SphericalOrbitalStateElementIndices::headingAngleIndex ) = 0.6;

    // Convert apollo state from spherical elements to Cartesian elements.
    Vector6d apolloInitialState = orbital_element_conversions::convertSphericalOrbitalToCartesianState(
                apolloSphericalEntryState );

    // Define simulation body settings.
    std::map< std::string, boost::shared_ptr< BodySettings > > bodySettings =
            getDefaultBodySettings( { "Earth", "Moon" }, simulationStartEpoch - 1.0E4,
                                    simulationEndEpoch + 1.0E4 );
    bodySettings[ "Earth" ]->gravityFieldSettings =
            boost::make_shared< simulation_setup::GravityFieldSettings >( central_spice );

    // Create Earth object
    simulation_setup::NamedBodyMap bodyMap = simulation_setup::createBodies( bodySettings );

    // Create vehicle objects.
    bodyMap[ "Apollo" ] = boost::make_shared< simulation_setup::Body >( );
    double vehicleMass = 5.0E5;
    bodyMap[ "Apollo" ]->setConstantBodyMass( vehicleMass );

    // Create vehicle aerodynamic coefficients
    bodyMap[ "Apollo" ]->setAerodynamicCoefficientInterface( unit_tests::getApolloCoefficientInterface( ) );
    bodyMap[ "Apollo" ]->setEphemeris(
                boost::make_shared< ephemerides::TabulatedCartesianEphemeris< > >(
                    boost::shared_ptr< interpolators::OneDimensionalInterpolator<
                    double, basic_mathematics::Vector6d  > >( ), "Earth" ) );

    // Finalize body creation.
    setGlobalFrameBodyEphemerides( bodyMap, "SSB", "ECLIPJ2000" );


    // Define propagator settings variables.
    SelectedAccelerationMap accelerationMap;
    std::vector< std::string > bodiesToPropagate;
    std::vector< std::string > centralBodies;

    // Define acceleration model settings.
    std::map< std::string, std::vector< boost::shared_ptr< AccelerationSettings > > > accelerationsOfApollo;
    accelerationsOfApollo[ "Earth" ].push_back( boost::make_shared< AccelerationSettings >( central_gravity ) );
    accelerationsOfApollo[ "Earth" ].push_back( boost::make_shared< AccelerationSettings >( aerodynamic ) );
    accelerationsOfApollo[ "Moon" ].push_back( boost::make_shared< AccelerationSettings >( central_gravity ) );

    std::vector< propulsion::ThrustIndependentVariables > thrustDependencies;
    thrustDependencies.push_back( propulsion::mach_number_dependent_thrust );
    thrustDependencies.push_back( propulsion::dynamic_pressure_dependent_thrust );
    thrustDependencies.push_back( propulsion::throttle_dependent_thrust );

    std::vector< propulsion::ThrustIndependentVariables > specificImpulseDependencies;
    specificImpulseDependencies.push_back( propulsion::mach_number_dependent_thrust );
    specificImpulseDependencies.push_back( propulsion::dynamic_pressure_dependent_thrust );

    std::string thrustFile =
            tudat::input_output::getTudatRootPath( ) + "/Astrodynamics/Propulsion/UnitTests/Tmax_test.txt";
    std::string specificImpulseFile =
            tudat::input_output::getTudatRootPath( ) + "/Astrodynamics/Propulsion/UnitTests/Isp_test.txt";

    accelerationsOfApollo[ "Apollo" ].push_back(
                boost::make_shared< ThrustAccelerationSettings >(
                    boost::make_shared< ThrustDirectionGuidanceSettings >(
                        thrust_direction_from_existing_body_orientation, "Earth" ),
                    createAccelerationLimitedParameterizedThrustMagnitudeSettings(
                        bodyMap, "Apollo", physical_constants::SEA_LEVEL_GRAVITATIONAL_ACCELERATION,
                        thrustFile, thrustDependencies,
                        specificImpulseFile, specificImpulseDependencies, "Earth" ) ) );

    accelerationMap[ "Apollo" ] = accelerationsOfApollo;

    bodiesToPropagate.push_back( "Apollo" );
    centralBodies.push_back( "Earth" );

    // Set initial state
    basic_mathematics::Vector6d systemInitialState = apolloInitialState;


    // Create acceleration models and propagation settings.
    basic_astrodynamics::AccelerationMap accelerationModelMap = createAccelerationModelsMap(
                bodyMap, accelerationMap, bodiesToPropagate, centralBodies );

    setTrimmedConditions( bodyMap.at( "Apollo" ) );

    // Define list of dependent variables to save.
    std::vector< boost::shared_ptr< SingleDependentVariableSaveSettings > > dependentVariables;
    dependentVariables.push_back(
                boost::make_shared< SingleAccelerationDependentVariableSaveSettings >(
                    thrust_acceleration, "Apollo", "Apollo", 1 ) );


    boost::shared_ptr< TranslationalStatePropagatorSettings< double > > translationalPropagatorSettings =
            boost::make_shared< TranslationalStatePropagatorSettings< double > >
            ( centralBodies, accelerationModelMap, bodiesToPropagate, systemInitialState,
              boost::make_shared< propagators::PropagationTimeTerminationSettings >( simulationEndEpoch ), cowell,
              boost::make_shared< DependentVariableSaveSettings >( dependentVariables ) );

    std::map< std::string, boost::shared_ptr< basic_astrodynamics::MassRateModel > > massRateModels;
    massRateModels[ "Apollo" ] = createMassRateModel( "Apollo", boost::make_shared< FromThrustMassModelSettings >( 1 ),
                                                      bodyMap, accelerationModelMap );

    boost::shared_ptr< MassPropagatorSettings< double > > massPropagatorSettings =
            boost::make_shared< MassPropagatorSettings< double > >(
                boost::assign::list_of( "Apollo" ), massRateModels,
                ( Eigen::Matrix< double, 1, 1 >( ) << vehicleMass ).finished( ),
                boost::make_shared< propagators::PropagationTimeTerminationSettings >( simulationEndEpoch ) );

    std::vector< boost::shared_ptr< PropagatorSettings< double > > > propagatorSettingsVector;
    propagatorSettingsVector.push_back( translationalPropagatorSettings );
    propagatorSettingsVector.push_back( massPropagatorSettings );

    boost::shared_ptr< PropagatorSettings< double > > propagatorSettings =
            boost::make_shared< MultiTypePropagatorSettings< double > >(
                propagatorSettingsVector, boost::make_shared< propagators::PropagationTimeTerminationSettings >(
                    simulationEndEpoch ),
                boost::make_shared< DependentVariableSaveSettings >( dependentVariables ) );


    boost::shared_ptr< IntegratorSettings< > > integratorSettings =
            boost::make_shared< IntegratorSettings< > >
            ( rungeKutta4, simulationStartEpoch, fixedStepSize );

    // Create simulation object and propagate dynamics.
    SingleArcDynamicsSimulator< > dynamicsSimulator(
                bodyMap, integratorSettings, propagatorSettings, true, false, false );

    // Retrieve numerical solutions for state and dependent variables
    std::map< double, Eigen::Matrix< double, Eigen::Dynamic, 1 > > numericalSolution =
            dynamicsSimulator.getEquationsOfMotionNumericalSolution( );
    std::map< double, Eigen::VectorXd > dependentVariableSolution =
            dynamicsSimulator.getDependentVariableHistory( );

    for( std::map< double, Eigen::VectorXd >::iterator variableIterator = dependentVariableSolution.begin( );
         variableIterator != dependentVariableSolution.end( ); variableIterator++ )
    {
        BOOST_CHECK_EQUAL(
                    ( variableIterator->second( 0 ) ) <=
                    physical_constants::SEA_LEVEL_GRAVITATIONAL_ACCELERATION * (
                        1.0 + 4.0 * std::numeric_limits< double >::epsilon( ) ), true );
    }
}

BOOST_AUTO_TEST_SUITE_END( )

} // namespace unit_tests

} // namespace tudat<|MERGE_RESOLUTION|>--- conflicted
+++ resolved
@@ -202,14 +202,8 @@
         bodyMap[ "Vehicle" ]->setConstantBodyMass( vehicleMass );
         bodyMap[ "Vehicle" ]->setEphemeris(
                     boost::make_shared< ephemerides::TabulatedCartesianEphemeris< > >(
-<<<<<<< HEAD
-                        boost::shared_ptr< interpolators::OneDimensionalInterpolator<
-                        double, basic_mathematics::Vector6d  > >( ), "SSB" ) );
-=======
                         boost::shared_ptr< interpolators::OneDimensionalInterpolator< double, Eigen::Vector6d  > >( ),
                         "SSB" ) );
->>>>>>> 3d9064c3
-
 
         double thrustMagnitude1 = 1.0E3;
         double specificImpulse1 = 250.0;
@@ -768,7 +762,7 @@
         bodyMap[ "Apollo" ]->setEphemeris(
                     boost::make_shared< ephemerides::TabulatedCartesianEphemeris< > >(
                         boost::shared_ptr< interpolators::OneDimensionalInterpolator<
-                        double, basic_mathematics::Vector6d  > >( ), "Earth" ) );
+                        double, Eigen::Vector6d  > >( ), "Earth" ) );
 
         // Finalize body creation.
         setGlobalFrameBodyEphemerides( bodyMap, "SSB", "ECLIPJ2000" );
@@ -798,7 +792,7 @@
         centralBodies.push_back( "Earth" );
 
         // Set initial state
-        basic_mathematics::Vector6d systemInitialState = apolloInitialState;
+        Eigen::Vector6d systemInitialState = apolloInitialState;
 
 
         // Create acceleration models and propagation settings.
@@ -1172,19 +1166,14 @@
             for( std::map< double, Eigen::VectorXd >::iterator outputIterator = dependentVariableResult.begin( );
                  outputIterator != dependentVariableResult.end( ); outputIterator++ )
             {
-<<<<<<< HEAD
                 Eigen::Matrix3d manualRotationMatrix =
                         reference_frames::getVelocityBasedLvlhToInertialRotation(
-                            outputIterator->second.segment( 3, 6 ), basic_mathematics::Vector6d::Zero( ) );
+                            outputIterator->second.segment( 3, 6 ), Eigen::Vector6d::Zero( ) );
                 Eigen::Matrix3d currentRotationMatrix =
                         getMatrixFromVectorRotationRepresentation( outputIterator->second.segment( 9, 9 ) );
                 thrustDifference = manualRotationMatrix
                         * thrustInterpolator->interpolate( outputIterator->first ) - outputIterator->second.segment( 0, 3 );
-=======
-                                thrustDifference = reference_frames::getVelocityBasedLvlhToInertialRotation(
-                                            outputIterator->second.segment( 3, 6 ), Eigen::Vector6d::Zero( ) )
-                                         * thrustInterpolator->interpolate( outputIterator->first ) - outputIterator->second.segment( 0, 3 );
->>>>>>> 3d9064c3
+
                 for( unsigned int i = 0; i < 3; i++ )
                 {
                     BOOST_CHECK_SMALL( std::fabs( thrustDifference( i ) ), 1.0E-14 );
@@ -1309,7 +1298,7 @@
     bodyMap[ "Apollo" ]->setEphemeris(
                 boost::make_shared< ephemerides::TabulatedCartesianEphemeris< > >(
                     boost::shared_ptr< interpolators::OneDimensionalInterpolator<
-                    double, basic_mathematics::Vector6d  > >( ), "Earth" ) );
+                    double, Eigen::Vector6d  > >( ), "Earth" ) );
 
     // Finalize body creation.
     setGlobalFrameBodyEphemerides( bodyMap, "SSB", "ECLIPJ2000" );
@@ -1453,7 +1442,7 @@
         centralBodies.push_back( "Earth" );
 
         // Set initial state
-        basic_mathematics::Vector6d systemInitialState = apolloInitialState;
+        Eigen::Vector6d systemInitialState = apolloInitialState;
 
 
         // Create acceleration models and propagation settings.
@@ -1659,7 +1648,7 @@
     bodyMap[ "Apollo" ]->setEphemeris(
                 boost::make_shared< ephemerides::TabulatedCartesianEphemeris< > >(
                     boost::shared_ptr< interpolators::OneDimensionalInterpolator<
-                    double, basic_mathematics::Vector6d  > >( ), "Earth" ) );
+                    double, Eigen::Vector6d  > >( ), "Earth" ) );
 
     // Finalize body creation.
     setGlobalFrameBodyEphemerides( bodyMap, "SSB", "ECLIPJ2000" );
@@ -1705,7 +1694,7 @@
     centralBodies.push_back( "Earth" );
 
     // Set initial state
-    basic_mathematics::Vector6d systemInitialState = apolloInitialState;
+    Eigen::Vector6d systemInitialState = apolloInitialState;
 
 
     // Create acceleration models and propagation settings.
