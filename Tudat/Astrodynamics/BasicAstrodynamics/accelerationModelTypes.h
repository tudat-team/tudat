--- conflicted
+++ resolved
@@ -58,11 +58,8 @@
     empirical_acceleration,
     direct_tidal_dissipation_in_central_body_acceleration,
     direct_tidal_dissipation_in_orbiting_body_acceleration,
-<<<<<<< HEAD
-    panelled_radiation_pressure_acceleration
-=======
+    panelled_radiation_pressure_acceleration,
     momentum_wheel_desaturation_acceleration
->>>>>>> 2d87abba
 };
 
 //! Function to get a string representing a 'named identification' of an acceleration type
