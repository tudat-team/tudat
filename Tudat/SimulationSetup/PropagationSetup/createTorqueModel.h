/*    Copyright (c) 2010-2017, Delft University of Technology
 *    All rigths reserved
 *
 *    This file is part of the Tudat. Redistribution and use in source and
 *    binary forms, with or without modification, are permitted exclusively
 *    under the terms of the Modified BSD license. You should have received
 *    a copy of the license with this file. If not, please or visit:
 *    http://tudat.tudelft.nl/LICENSE.
 */

#ifndef TUDAT_CREATETORQUEMODEL_H
#define TUDAT_CREATETORQUEMODEL_H


#include "Tudat/Astrodynamics/BasicAstrodynamics/torqueModel.h"
#include "Tudat/Astrodynamics/BasicAstrodynamics/torqueModelTypes.h"
#include "Tudat/SimulationSetup/EnvironmentSetup/body.h"
#include "Tudat/SimulationSetup/PropagationSetup/torqueSettings.h"
#include "Tudat/Astrodynamics/Gravitation/secondDegreeGravitationalTorque.h"
#include "Tudat/Astrodynamics/Aerodynamics/aerodynamicTorque.h"

namespace tudat
{

namespace simulation_setup
{

<<<<<<< HEAD
=======
typedef std::map< std::string, std::map< std::string, std::vector< boost::shared_ptr< TorqueSettings > > > > SelectedTorqueMap;

//! Function to create an aerodynamic torque model.
/*!
 *  Function to create an aerodynamic torque model, automatically creates all required
 *  links to environment models, vehicle properies and frame conversions
 *  \param bodyUndergoingTorque Pointer to object of body that is being accelerated.
 *  \param bodyExertingTorque Pointer to object of body that is exerting the torque,
 *  i.e. body with the atmosphere through which the accelerated body is flying.
 *  \param nameOfBodyUndergoingTorque Name of object of body that is being accelerated.
 *  \param nameOfBodyExertingTorque Name of object of body that is exerting the torque.
 *  \return Pointer to object for calculating aerodynamic torque.
 */
>>>>>>> 0fd1331c
boost::shared_ptr< aerodynamics::AerodynamicTorque > createAerodynamicTorqueModel(
        const boost::shared_ptr< simulation_setup::Body > bodyUndergoingTorque,
        const boost::shared_ptr< simulation_setup::Body > bodyExertingTorque,
        const std::string& nameOfBodyUndergoingTorque,
        const std::string& nameOfBodyExertingTorque );

//! Function to create a second-degree gravitational torque.
/*!
 * Function to create a second-degree gravitational torque.
 *  \param bodyUndergoingTorque Pointer to object of body that is being accelerated.
 *  \param bodyExertingTorque Pointer to object of body that is exerting the gravitational torque.
 *  \param nameOfBodyUndergoingTorque Name of body that is being accelerated.
 *  \param nameOfBodyExertingTorque Name of body that is exerting the gravitational torque.
 *  \return Direct gravitational torque model of requested settings.
 */
boost::shared_ptr< gravitation::SecondDegreeGravitationalTorqueModel > createSecondDegreeGravitationalTorqueModel(
        const boost::shared_ptr< simulation_setup::Body > bodyUndergoingTorque,
        const boost::shared_ptr< simulation_setup::Body > bodyExertingTorque,
        const std::string& nameOfBodyUndergoingTorque,
        const std::string& nameOfBodyExertingTorque );

//! Function to create torque model object.
/*!
 *  Function to create torque model object.
 *  Type of requested model is checked and corresponding factory function is called.
 *  \param bodyUndergoingTorque Pointer to object of body that is being accelerated.
 *  \param bodyExertingTorque Pointer to object of body that is exerting torque,
 *  \param torqueSettings Settings for torque model that is to be created.
 *  \param nameOfBodyUndergoingTorque Name of object of body that is being accelerated.
 *  \param nameOfBodyExertingTorque Name of object of body that is exerting the torque.
 *  \return Torque model pointer.
 */
boost::shared_ptr< basic_astrodynamics::TorqueModel > createTorqueModel(
        const boost::shared_ptr< simulation_setup::Body > bodyUndergoingTorque,
        const boost::shared_ptr< simulation_setup::Body > bodyExertingTorque,
        const boost::shared_ptr< TorqueSettings > torqueSettings,
        const std::string& nameOfBodyUndergoingTorque,
        const std::string& nameOfBodyExertingTorque );


//! Function to create torque models from a map of bodies and torque model settings.
/*!
 *  Function to create torque models from a map of bodies and torque model settings.
 *  The return type can be used to identify both the body undergoing and exerting torque.
 *  \param bodyMap List of pointers to bodies required for the creation of the torque model
 *  objects.
 *  \param selectedTorquePerBody List identifying which bodies exert which type of
 *  torque(s) on which bodies.
 */
basic_astrodynamics::TorqueModelMap createTorqueModelsMap(
        const NamedBodyMap& bodyMap,
        const SelectedTorqueMap& selectedTorquePerBody );


}  // namespace simulation_setup

}  // namespace tudat

#endif // TUDAT_CREATETORQUEMODEL_H<|MERGE_RESOLUTION|>--- conflicted
+++ resolved
@@ -25,8 +25,6 @@
 namespace simulation_setup
 {
 
-<<<<<<< HEAD
-=======
 typedef std::map< std::string, std::map< std::string, std::vector< boost::shared_ptr< TorqueSettings > > > > SelectedTorqueMap;
 
 //! Function to create an aerodynamic torque model.
@@ -40,7 +38,6 @@
  *  \param nameOfBodyExertingTorque Name of object of body that is exerting the torque.
  *  \return Pointer to object for calculating aerodynamic torque.
  */
->>>>>>> 0fd1331c
 boost::shared_ptr< aerodynamics::AerodynamicTorque > createAerodynamicTorqueModel(
         const boost::shared_ptr< simulation_setup::Body > bodyUndergoingTorque,
         const boost::shared_ptr< simulation_setup::Body > bodyExertingTorque,
