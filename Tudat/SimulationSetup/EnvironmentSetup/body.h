--- conflicted
+++ resolved
@@ -989,11 +989,7 @@
     {
         if( groundStationMap.count( stationName ) == 0 )
         {
-<<<<<<< HEAD
-            throw std::runtime_error ( "Warning, station " + stationName + " does not exist" );
-=======
             throw std::runtime_error( "Error, station " + stationName + " does not exist" );
->>>>>>> e26ce2d2
         }
 
         return groundStationMap.at( stationName );
