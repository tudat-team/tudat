--- conflicted
+++ resolved
@@ -198,7 +198,6 @@
     }
 
     //! Replace the state with a new value.
-<<<<<<< HEAD
     /*!
      * Replace the state with a new value. This allows for discrete jumps in the state, often
      * used in simulations of discrete events. In astrodynamics, this relates to simulations of rocket staging,
@@ -219,28 +218,6 @@
 
     //! Modify the state and time for the current step.
     /*!
-=======
-    /*!
-     * Replace the state with a new value. This allows for discrete jumps in the state, often
-     * used in simulations of discrete events. In astrodynamics, this relates to simulations of rocket staging,
-     * impulsive shots, parachuting, ideal control, etc. The modified state, by default, cannot be rolled back; to do this, either
-     * set the flag to true, or store the state before calling this function the first time, and call it again with the initial state
-     * as parameter to revert to the state before the discrete change.
-     * \param newState The value of the new state.
-     * \param allowRollback Boolean denoting whether roll-back should be allowed.
-     */
-    void modifyCurrentState( const StateType& newState, const bool allowRollback = false )
-    {
-        currentState_ = newState;
-        if ( !allowRollback )
-        {
-            this->lastIndependentVariable_ = currentIndependentVariable_;
-        }
-    }
-
-    //! Modify the state and time for the current step.
-    /*!
->>>>>>> 2c6b0d00
      * Modify the state and time for the current step.
      * \param newState The new state to set the current state to.
      * \param newTime The time to set the current time to.
