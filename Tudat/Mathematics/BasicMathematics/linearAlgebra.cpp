/*    Copyright (c) 2010-2017, Delft University of Technology
 *    All rigths reserved
 *
 *    This file is part of the Tudat. Redistribution and use in source and
 *    binary forms, with or without modification, are permitted exclusively
 *    under the terms of the Modified BSD license. You should have received
 *    a copy of the license with this file. If not, please or visit:
 *    http://tudat.tudelft.nl/LICENSE.
 *
 */

#include <cmath>

#include <Eigen/LU>
<<<<<<< HEAD
=======

#include "Tudat/Mathematics/BasicMathematics/linearAlgebra.h"
#include "Tudat/Basics/utilities.h"
>>>>>>> 9a678a66

#include "Tudat/Mathematics/BasicMathematics/linearAlgebra.h"
#include "Tudat/Basics/utilities.h"
namespace tudat
{

namespace linear_algebra
{

//! Function that returns that 'cross-product matrix'
Eigen::Matrix3d getCrossProductMatrix( const Eigen::Vector3d& vector )
{
    Eigen::Matrix3d crossProductMatrix = Eigen::Matrix3d::Zero( );
    crossProductMatrix( 1, 0 ) = vector.z( );
    crossProductMatrix( 0, 1 ) = -vector.z( );
    crossProductMatrix( 2, 0 ) = -vector.y( );
    crossProductMatrix( 0, 2 ) = vector.y( );
    crossProductMatrix( 2, 1 ) = vector.x( );
    crossProductMatrix( 1, 2 ) = -vector.x( );
    return crossProductMatrix;
}

//! Compute cosine of the angle between two vectors.
double computeCosineOfAngleBetweenVectors( const Eigen::VectorXd& vector0,
                                           const Eigen::VectorXd& vector1 )
{
    if( !( vector0.size( ) == vector1.size( ) ) )
    {
        throw std::runtime_error( "Error when computing angle between vectors; size is incompatible" );
    }

    // Get the cosine of the angle by dotting the normalized vectors.
    double dotProductOfNormalizedVectors = vector0.normalized( ).dot( vector1.normalized( ) );

    // Explicitly define the extreme cases, which can give problems with the acos function.
    if ( dotProductOfNormalizedVectors >= 1.0 )
    {
        return 1.0;
    }

    else if ( dotProductOfNormalizedVectors <= -1.0 )
    {
        return -1.0;
    }
    // Determine the actual angle.
    else
    {
        return dotProductOfNormalizedVectors;
    }
}

//! Compute angle between two vectors.
double computeAngleBetweenVectors( const Eigen::VectorXd& vector0, const Eigen::VectorXd& vector1 )
{
    // Determine the cosine of the angle by using another routine.
    double dotProductOfNormalizedVectors = computeCosineOfAngleBetweenVectors( vector0, vector1 );

    // Return arccosine of the above, which is effectively the angle.
    return std::acos( dotProductOfNormalizedVectors );
}

//! Computes the difference between two 3d vectors.
Eigen::Vector3d computeVectorDifference( const Eigen::Vector3d& vector0,
                                         const Eigen::Vector3d& vector1 )
{
    return ( vector0 - vector1 );
}

//! Computes norm of the the difference between two 3d vectors.
double computeNormOfVectorDifference( const Eigen::Vector3d& vector0,
                                      const Eigen::Vector3d& vector1 )
{
    return ( vector0 - vector1 ).norm( );
}

//! Computes the norm of a 3d vector
double getVectorNorm( const Eigen::Vector3d& vector )
{
    return vector.norm( );
}

//! Computes the norm of a 3d vector from a vector-returning function.
double getVectorNormFromFunction( const boost::function< Eigen::Vector3d( ) > vectorFunction )
{
    return getVectorNorm( vectorFunction( ) );
}


<<<<<<< HEAD
double getConditionNumberOfInformationMatrix( const Eigen::MatrixXd informationMatrix )
{
    return getConditionNumberOfDecomposedMatrix( getSVDDecompositionOfInformationMatrix( informationMatrix ) );
}

double getConditionNumberOfDecomposedMatrix( const Eigen::JacobiSVD< Eigen::MatrixXd >& singularValueDecomposition )
{
    Eigen::VectorXd singularValues = singularValueDecomposition.singularValues( );
    return singularValues( 0 ) / singularValues( singularValues.rows( ) - 1 );
}

Eigen::JacobiSVD< Eigen::MatrixXd > getSVDDecompositionOfInformationMatrix( const Eigen::MatrixXd& informationMatrix )
{
    return informationMatrix.jacobiSvd( Eigen::ComputeThinU | Eigen::ComputeFullV );
}

Eigen::VectorXd solveSystemOfEquationsWithSvd( const Eigen::MatrixXd matrixToInvert,
                                               const Eigen::VectorXd rightHandSideVector,
                                               const bool checkConditionNumber,
                                               const double maximumAllowedConditionNumber )
{
    Eigen::JacobiSVD< Eigen::MatrixXd > svdDecomposition = matrixToInvert.jacobiSvd( Eigen::ComputeThinU | Eigen::ComputeThinV );
    if( checkConditionNumber )
    {
        double conditionNumber = getConditionNumberOfDecomposedMatrix( svdDecomposition );

        if( conditionNumber > maximumAllowedConditionNumber )
        {
            std::cerr<<"Warning when performing least squares, condition number is "<<conditionNumber<<std::endl;
        }
    }
    return svdDecomposition.solve( rightHandSideVector );
}

Eigen::MatrixXd multiplyInformationMatrixByDiagonalWeightMatrix(
        const Eigen::MatrixXd& informationMatrix,
        const Eigen::VectorXd& diagonalOfWeightMatrix )
{
    Eigen::MatrixXd weightedInformationMatrix = Eigen::MatrixXd::Zero( informationMatrix.rows( ), informationMatrix.cols( ) );

    for( unsigned int i = 0; i < informationMatrix.cols( ); i++ )
    {
        weightedInformationMatrix.block( 0, i, informationMatrix.rows( ), 1 ) =
                informationMatrix.block( 0, i, informationMatrix.rows( ), 1 ).cwiseProduct( diagonalOfWeightMatrix );
    }

    return weightedInformationMatrix;
}

Eigen::MatrixXd calculateCovarianceMatrixWithConsiderParameters(
        const Eigen::MatrixXd& informationMatrix,
        const Eigen::VectorXd& diagonalOfWeightMatrix,
        const Eigen::MatrixXd& inverseOfAPrioriCovarianceMatrix,
        const Eigen::MatrixXd& considerInformationMatrix,
        const Eigen::MatrixXd& considerCovarianceMatrix )
{
    Eigen::MatrixXd noiseOnlyCovariance = calculateInverseOfUpdatedCovarianceMatrix(
                informationMatrix, diagonalOfWeightMatrix, inverseOfAPrioriCovarianceMatrix ).inverse( );
    Eigen::MatrixXd auxiliaryMatrix = noiseOnlyCovariance * multiplyInformationMatrixByDiagonalWeightMatrix(
                informationMatrix, diagonalOfWeightMatrix ).transpose( );

    return noiseOnlyCovariance + ( auxiliaryMatrix * considerInformationMatrix ) * considerCovarianceMatrix *
            ( considerInformationMatrix.transpose( ) * auxiliaryMatrix.transpose( ) );
}

Eigen::MatrixXd calculateInverseOfUpdatedCovarianceMatrix(
        const Eigen::MatrixXd& informationMatrix,
        const Eigen::VectorXd& diagonalOfWeightMatrix,
        const Eigen::MatrixXd& inverseOfAPrioriCovarianceMatrix )
{
    //output::writeMatrixToFile( inverseOfAPrioriCovarianceMatrix, "currentInverseAprioriCovarianceMatrix.dat" );
    //output::writeMatrixToFile( informationMatrix.transpose( ) * multiplyInformationMatrixByDiagonalWeightMatrix(
    //                               informationMatrix, diagonalOfWeightMatrix ), "currentInverseNominalCovarianceMatrix.dat" );

    return inverseOfAPrioriCovarianceMatrix + informationMatrix.transpose( ) * multiplyInformationMatrixByDiagonalWeightMatrix(
                informationMatrix, diagonalOfWeightMatrix );
}

Eigen::MatrixXd calculateInverseOfUpdatedCovarianceMatrix(
        const Eigen::MatrixXd& informationMatrix,
        const Eigen::VectorXd& diagonalOfWeightMatrix )
{
    return calculateInverseOfUpdatedCovarianceMatrix( informationMatrix, diagonalOfWeightMatrix,
                                                      Eigen::MatrixXd::Zero( informationMatrix.cols( ), informationMatrix.cols( ) ) );
}

std::pair< Eigen::VectorXd, Eigen::MatrixXd > performLeastSquaresAdjustmentFromInformationMatrix(
        const Eigen::MatrixXd& informationMatrix,
        const Eigen::VectorXd& observationResiduals,
        const Eigen::VectorXd& diagonalOfWeightMatrix,
        const Eigen::MatrixXd& inverseOfAPrioriCovarianceMatrix,
        const Eigen::VectorXd& aPrioriAdjustmentEstimate,
        const bool checkConditionNumber,
        const double maximumAllowedConditionNumber )
{
    Eigen::VectorXd rightHandSide = informationMatrix.transpose( ) *
            ( diagonalOfWeightMatrix.cwiseProduct( observationResiduals ) );
    Eigen::MatrixXd inverseOfCovarianceMatrix = calculateInverseOfUpdatedCovarianceMatrix(
                informationMatrix, diagonalOfWeightMatrix, inverseOfAPrioriCovarianceMatrix );
    return std::make_pair( solveSystemOfEquationsWithSvd( inverseOfCovarianceMatrix, rightHandSide,
                                                          checkConditionNumber, maximumAllowedConditionNumber ), inverseOfCovarianceMatrix );
}

std::pair< Eigen::VectorXd, Eigen::MatrixXd > performLeastSquaresAdjustmentFromInformationMatrix(
        const Eigen::MatrixXd& informationMatrix,
        const Eigen::VectorXd& observationResiduals,
        const Eigen::VectorXd& diagonalOfWeightMatrix,
        const bool checkConditionNumber,
        const double maximumAllowedConditionNumber )
{
    return performLeastSquaresAdjustmentFromInformationMatrix(
                informationMatrix, observationResiduals, diagonalOfWeightMatrix,
                Eigen::MatrixXd::Zero( informationMatrix.cols( ), informationMatrix.cols( ) ),
                Eigen::VectorXd::Zero( observationResiduals.size( ) ), checkConditionNumber, maximumAllowedConditionNumber );
}

std::pair< Eigen::VectorXd, Eigen::MatrixXd > performLeastSquaresAdjustmentFromInformationMatrix(
        const Eigen::MatrixXd& informationMatrix,
        const Eigen::VectorXd& observationResiduals,
        const bool checkConditionNumber,
        const double maximumAllowedConditionNumber )
{
    return performLeastSquaresAdjustmentFromInformationMatrix(
                informationMatrix, observationResiduals, Eigen::VectorXd::Constant( observationResiduals.size( ), 1, 1.0 ),
                checkConditionNumber, maximumAllowedConditionNumber );
}

Eigen::VectorXd getLeastSquaresPolynomialFit(
        const Eigen::VectorXd& independentValues,
        const Eigen::VectorXd& dependentValues,
        const std::vector< double >& polynomialPowers )
{
    if( independentValues.rows( ) != dependentValues.rows( ) )
    {
        std::cerr<<"Error when doing least squares polynomial fit, size of dependent and independent variable vectors is not equal"<<std::endl;
    }

    Eigen::MatrixXd partialMatrix = Eigen::MatrixXd::Zero( dependentValues.rows( ), polynomialPowers.size( ) );

    for( unsigned int i = 0; i < independentValues.rows( ); i++ )
    {
        for( unsigned int j = 0; j < polynomialPowers.size( ); j++ )
        {
            partialMatrix( i, j ) = std::pow( independentValues( i ), polynomialPowers.at( j ) );
        }
    }

    return performLeastSquaresAdjustmentFromInformationMatrix( partialMatrix, dependentValues ).first;
}

std::vector< double > getLeastSquaresPolynomialFit(
        const std::map< double, double >& independentDependentValueMap,
        const std::vector< double >& polynomialPowers )
{
    return utilities::convertEigenVectorToStlVector(
                getLeastSquaresPolynomialFit(
                    utilities::convertStlVectorToEigenVector(
                        utilities::createVectorFromMapKeys( independentDependentValueMap ) ),
                    utilities::convertStlVectorToEigenVector(
                        utilities::createVectorFromMapValues( independentDependentValueMap ) ), polynomialPowers ) );

}


=======
>>>>>>> 9a678a66
} // namespace linear_algebra

} // namespace tudat<|MERGE_RESOLUTION|>--- conflicted
+++ resolved
@@ -12,15 +12,10 @@
 #include <cmath>
 
 #include <Eigen/LU>
-<<<<<<< HEAD
-=======
 
 #include "Tudat/Mathematics/BasicMathematics/linearAlgebra.h"
 #include "Tudat/Basics/utilities.h"
->>>>>>> 9a678a66
 
-#include "Tudat/Mathematics/BasicMathematics/linearAlgebra.h"
-#include "Tudat/Basics/utilities.h"
 namespace tudat
 {
 
@@ -106,173 +101,6 @@
 }
 
 
-<<<<<<< HEAD
-double getConditionNumberOfInformationMatrix( const Eigen::MatrixXd informationMatrix )
-{
-    return getConditionNumberOfDecomposedMatrix( getSVDDecompositionOfInformationMatrix( informationMatrix ) );
-}
-
-double getConditionNumberOfDecomposedMatrix( const Eigen::JacobiSVD< Eigen::MatrixXd >& singularValueDecomposition )
-{
-    Eigen::VectorXd singularValues = singularValueDecomposition.singularValues( );
-    return singularValues( 0 ) / singularValues( singularValues.rows( ) - 1 );
-}
-
-Eigen::JacobiSVD< Eigen::MatrixXd > getSVDDecompositionOfInformationMatrix( const Eigen::MatrixXd& informationMatrix )
-{
-    return informationMatrix.jacobiSvd( Eigen::ComputeThinU | Eigen::ComputeFullV );
-}
-
-Eigen::VectorXd solveSystemOfEquationsWithSvd( const Eigen::MatrixXd matrixToInvert,
-                                               const Eigen::VectorXd rightHandSideVector,
-                                               const bool checkConditionNumber,
-                                               const double maximumAllowedConditionNumber )
-{
-    Eigen::JacobiSVD< Eigen::MatrixXd > svdDecomposition = matrixToInvert.jacobiSvd( Eigen::ComputeThinU | Eigen::ComputeThinV );
-    if( checkConditionNumber )
-    {
-        double conditionNumber = getConditionNumberOfDecomposedMatrix( svdDecomposition );
-
-        if( conditionNumber > maximumAllowedConditionNumber )
-        {
-            std::cerr<<"Warning when performing least squares, condition number is "<<conditionNumber<<std::endl;
-        }
-    }
-    return svdDecomposition.solve( rightHandSideVector );
-}
-
-Eigen::MatrixXd multiplyInformationMatrixByDiagonalWeightMatrix(
-        const Eigen::MatrixXd& informationMatrix,
-        const Eigen::VectorXd& diagonalOfWeightMatrix )
-{
-    Eigen::MatrixXd weightedInformationMatrix = Eigen::MatrixXd::Zero( informationMatrix.rows( ), informationMatrix.cols( ) );
-
-    for( unsigned int i = 0; i < informationMatrix.cols( ); i++ )
-    {
-        weightedInformationMatrix.block( 0, i, informationMatrix.rows( ), 1 ) =
-                informationMatrix.block( 0, i, informationMatrix.rows( ), 1 ).cwiseProduct( diagonalOfWeightMatrix );
-    }
-
-    return weightedInformationMatrix;
-}
-
-Eigen::MatrixXd calculateCovarianceMatrixWithConsiderParameters(
-        const Eigen::MatrixXd& informationMatrix,
-        const Eigen::VectorXd& diagonalOfWeightMatrix,
-        const Eigen::MatrixXd& inverseOfAPrioriCovarianceMatrix,
-        const Eigen::MatrixXd& considerInformationMatrix,
-        const Eigen::MatrixXd& considerCovarianceMatrix )
-{
-    Eigen::MatrixXd noiseOnlyCovariance = calculateInverseOfUpdatedCovarianceMatrix(
-                informationMatrix, diagonalOfWeightMatrix, inverseOfAPrioriCovarianceMatrix ).inverse( );
-    Eigen::MatrixXd auxiliaryMatrix = noiseOnlyCovariance * multiplyInformationMatrixByDiagonalWeightMatrix(
-                informationMatrix, diagonalOfWeightMatrix ).transpose( );
-
-    return noiseOnlyCovariance + ( auxiliaryMatrix * considerInformationMatrix ) * considerCovarianceMatrix *
-            ( considerInformationMatrix.transpose( ) * auxiliaryMatrix.transpose( ) );
-}
-
-Eigen::MatrixXd calculateInverseOfUpdatedCovarianceMatrix(
-        const Eigen::MatrixXd& informationMatrix,
-        const Eigen::VectorXd& diagonalOfWeightMatrix,
-        const Eigen::MatrixXd& inverseOfAPrioriCovarianceMatrix )
-{
-    //output::writeMatrixToFile( inverseOfAPrioriCovarianceMatrix, "currentInverseAprioriCovarianceMatrix.dat" );
-    //output::writeMatrixToFile( informationMatrix.transpose( ) * multiplyInformationMatrixByDiagonalWeightMatrix(
-    //                               informationMatrix, diagonalOfWeightMatrix ), "currentInverseNominalCovarianceMatrix.dat" );
-
-    return inverseOfAPrioriCovarianceMatrix + informationMatrix.transpose( ) * multiplyInformationMatrixByDiagonalWeightMatrix(
-                informationMatrix, diagonalOfWeightMatrix );
-}
-
-Eigen::MatrixXd calculateInverseOfUpdatedCovarianceMatrix(
-        const Eigen::MatrixXd& informationMatrix,
-        const Eigen::VectorXd& diagonalOfWeightMatrix )
-{
-    return calculateInverseOfUpdatedCovarianceMatrix( informationMatrix, diagonalOfWeightMatrix,
-                                                      Eigen::MatrixXd::Zero( informationMatrix.cols( ), informationMatrix.cols( ) ) );
-}
-
-std::pair< Eigen::VectorXd, Eigen::MatrixXd > performLeastSquaresAdjustmentFromInformationMatrix(
-        const Eigen::MatrixXd& informationMatrix,
-        const Eigen::VectorXd& observationResiduals,
-        const Eigen::VectorXd& diagonalOfWeightMatrix,
-        const Eigen::MatrixXd& inverseOfAPrioriCovarianceMatrix,
-        const Eigen::VectorXd& aPrioriAdjustmentEstimate,
-        const bool checkConditionNumber,
-        const double maximumAllowedConditionNumber )
-{
-    Eigen::VectorXd rightHandSide = informationMatrix.transpose( ) *
-            ( diagonalOfWeightMatrix.cwiseProduct( observationResiduals ) );
-    Eigen::MatrixXd inverseOfCovarianceMatrix = calculateInverseOfUpdatedCovarianceMatrix(
-                informationMatrix, diagonalOfWeightMatrix, inverseOfAPrioriCovarianceMatrix );
-    return std::make_pair( solveSystemOfEquationsWithSvd( inverseOfCovarianceMatrix, rightHandSide,
-                                                          checkConditionNumber, maximumAllowedConditionNumber ), inverseOfCovarianceMatrix );
-}
-
-std::pair< Eigen::VectorXd, Eigen::MatrixXd > performLeastSquaresAdjustmentFromInformationMatrix(
-        const Eigen::MatrixXd& informationMatrix,
-        const Eigen::VectorXd& observationResiduals,
-        const Eigen::VectorXd& diagonalOfWeightMatrix,
-        const bool checkConditionNumber,
-        const double maximumAllowedConditionNumber )
-{
-    return performLeastSquaresAdjustmentFromInformationMatrix(
-                informationMatrix, observationResiduals, diagonalOfWeightMatrix,
-                Eigen::MatrixXd::Zero( informationMatrix.cols( ), informationMatrix.cols( ) ),
-                Eigen::VectorXd::Zero( observationResiduals.size( ) ), checkConditionNumber, maximumAllowedConditionNumber );
-}
-
-std::pair< Eigen::VectorXd, Eigen::MatrixXd > performLeastSquaresAdjustmentFromInformationMatrix(
-        const Eigen::MatrixXd& informationMatrix,
-        const Eigen::VectorXd& observationResiduals,
-        const bool checkConditionNumber,
-        const double maximumAllowedConditionNumber )
-{
-    return performLeastSquaresAdjustmentFromInformationMatrix(
-                informationMatrix, observationResiduals, Eigen::VectorXd::Constant( observationResiduals.size( ), 1, 1.0 ),
-                checkConditionNumber, maximumAllowedConditionNumber );
-}
-
-Eigen::VectorXd getLeastSquaresPolynomialFit(
-        const Eigen::VectorXd& independentValues,
-        const Eigen::VectorXd& dependentValues,
-        const std::vector< double >& polynomialPowers )
-{
-    if( independentValues.rows( ) != dependentValues.rows( ) )
-    {
-        std::cerr<<"Error when doing least squares polynomial fit, size of dependent and independent variable vectors is not equal"<<std::endl;
-    }
-
-    Eigen::MatrixXd partialMatrix = Eigen::MatrixXd::Zero( dependentValues.rows( ), polynomialPowers.size( ) );
-
-    for( unsigned int i = 0; i < independentValues.rows( ); i++ )
-    {
-        for( unsigned int j = 0; j < polynomialPowers.size( ); j++ )
-        {
-            partialMatrix( i, j ) = std::pow( independentValues( i ), polynomialPowers.at( j ) );
-        }
-    }
-
-    return performLeastSquaresAdjustmentFromInformationMatrix( partialMatrix, dependentValues ).first;
-}
-
-std::vector< double > getLeastSquaresPolynomialFit(
-        const std::map< double, double >& independentDependentValueMap,
-        const std::vector< double >& polynomialPowers )
-{
-    return utilities::convertEigenVectorToStlVector(
-                getLeastSquaresPolynomialFit(
-                    utilities::convertStlVectorToEigenVector(
-                        utilities::createVectorFromMapKeys( independentDependentValueMap ) ),
-                    utilities::convertStlVectorToEigenVector(
-                        utilities::createVectorFromMapValues( independentDependentValueMap ) ), polynomialPowers ) );
-
-}
-
-
-=======
->>>>>>> 9a678a66
 } // namespace linear_algebra
 
 } // namespace tudat