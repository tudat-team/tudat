--- conflicted
+++ resolved
@@ -411,7 +411,6 @@
                         dependentVariableSettings )->dependentVariableSize_;
         }
         break;
-<<<<<<< HEAD
     case total_spherical_harmonic_cosine_coefficient_variation:
     {
         if( std::dynamic_pointer_cast< TotalGravityFieldVariationSettings >(
@@ -442,14 +441,12 @@
         }
         break;
     }
-=======
     case gravity_field_potential_dependent_variable:
         variableSize = 1;
         break;
     case gravity_field_laplacian_of_potential_dependent_variable:
         variableSize = 1;
         break;
->>>>>>> b0536f1e
     default:
         std::string errorMessage = "Error, did not recognize dependent variable size of type: " +
                 std::to_string( dependentVariableSettings->dependentVariableType_ );
