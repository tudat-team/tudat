--- conflicted
+++ resolved
@@ -131,11 +131,13 @@
          ${Tudat_ESTIMATION_LIBRARIES}
  )
 
-<<<<<<< HEAD
+
  TUDAT_ADD_TEST_CASE(ObservationsProcessing
-=======
+         PRIVATE_LINKS
+         ${Tudat_ESTIMATION_LIBRARIES}
+ )
+
  TUDAT_ADD_TEST_CASE(CovariancePropagation
->>>>>>> f2cb8c4a
          PRIVATE_LINKS
          ${Tudat_ESTIMATION_LIBRARIES}
  )
