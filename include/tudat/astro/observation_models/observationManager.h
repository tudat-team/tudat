--- conflicted
+++ resolved
@@ -294,16 +294,10 @@
             observationsVector = utilities::createConcatenatedEigenMatrixFromMapValues<TimeType, ObservationScalarType, ObservationSize, 1>( observations );
         }
 
-<<<<<<< HEAD
-        return std::make_pair(
-                utilities::createConcatenatedEigenMatrixFromMapValues< TimeType, ObservationScalarType, ObservationSize, 1 >( observations ),
-                utilities::createConcatenatedEigenMatrixFromMapValues< TimeType, double, ObservationSize, Eigen::Dynamic >( observationMatrices ) );
-=======
         if( calculatePartials )
         {
             partialsMatrix = utilities::createConcatenatedEigenMatrixFromMapValues<TimeType, double, ObservationSize, Eigen::Dynamic>( partialsMatrices );
         }
->>>>>>> 52d305c3
     }
 
     //! Function to return the full list of observation partial objects
