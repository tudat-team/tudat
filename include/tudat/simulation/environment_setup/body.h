--- conflicted
+++ resolved
@@ -202,25 +202,6 @@
      * Constructor for a body, sets current state (with zero default value).
      * \param state Current state of body at initialization (default = zeroes).
      */
-<<<<<<< HEAD
-  Body(const Eigen::Vector6d &state =
-           Eigen::Vector6d::Zero())
-      : bodyIsGlobalFrameOrigin_(-1), currentState_(state), timeOfCurrentState_(TUDAT_NAN),
-        ephemerisFrameToBaseFrame_(std::make_shared<BaseStateInterfaceImplementation<double, double>>(
-            "", [=](const double) { return Eigen::Vector6d::Zero(); })),
-        currentRotationToLocalFrame_(Eigen::Quaterniond(Eigen::Matrix3d::Identity())),
-        currentRotationToLocalFrameDerivative_(Eigen::Matrix3d::Zero()),
-        currentAngularVelocityVectorInGlobalFrame_(Eigen::Vector3d::Zero()),
-        currentAngularVelocityVectorInLocalFrame_(Eigen::Vector3d::Zero()),
-        bodyMassFunction_(nullptr),
-        bodyInertiaTensor_(Eigen::Matrix3d::Zero()),
-        scaledMeanMomentOfInertia_(TUDAT_NAN) {
-    currentLongState_ = currentState_.cast<long double>();
-  }
-
-  //! Function to retrieve the class returning the state of this body's ephemeris origin w.r.t. the global origin
-  /*!
-=======
     Body( const Eigen::Vector6d& state =
             Eigen::Vector6d::Zero( ) )
         : bodyIsGlobalFrameOrigin_( -1 ), currentState_( state ), timeOfCurrentState_( TUDAT_NAN ),
@@ -238,9 +219,8 @@
         currentLongState_ = currentState_.cast< long double >( );
     }
 
-    //! Function to retrieve the class returning the state of this body's ephemeris origin w.r.t. the global origin
-    /*!
->>>>>>> f1cbcf28
+  //! Function to retrieve the class returning the state of this body's ephemeris origin w.r.t. the global origin
+  /*!
      * Function to retrieve the class returning the state of this body's ephemeris origin w.r.t. the global origin
      * \return Class returning the state of this body's ephemeris origin w.r.t. the global origin
      */
@@ -333,11 +313,7 @@
     }
   }
 
-<<<<<<< HEAD
-  //    extern template void setStateFromEphemeris< double, double >( const double& time );
-=======
     //    extern template void setStateFromEphemeris< double, double >( const double& time );
->>>>>>> f1cbcf28
 
   //! Templated function to get the current state of the body from its ephemeris and
   //! global-to-ephemeris-frame function.
@@ -639,11 +615,6 @@
      *  state history of the body.
      *  \param bodyEphemeris New ephemeris of the body.
      */
-<<<<<<< HEAD
-  void setEphemeris(const std::shared_ptr<ephemerides::Ephemeris> bodyEphemeris) {
-    bodyEphemeris_ = bodyEphemeris;
-  }
-=======
     void setEphemeris( const std::shared_ptr< ephemerides::Ephemeris > bodyEphemeris )
     {
         bodyEphemeris_ = bodyEphemeris;
@@ -652,7 +623,6 @@
             resetBaseFrames_( );
         }
     }
->>>>>>> f1cbcf28
 
   //! Function to set the gravity field of the body.
   /*!
@@ -664,11 +634,6 @@
       const std::shared_ptr<gravitation::GravityFieldModel> gravityFieldModel) {
     gravityFieldModel_ = gravityFieldModel;
 
-<<<<<<< HEAD
-    // Update current mass of body, provide warning
-    if (bodyMassFunction_ != nullptr) {
-      std::cerr << "Warning when settings gravity field model for body, mass function already found: resetting" << std::endl;
-=======
         // Update current mass of body, provide warning
         if( bodyMassFunction_ != nullptr )
         {
@@ -678,7 +643,6 @@
         currentMass_ = gravityFieldModel_->getGravitationalParameter( )
                 / physical_constants::GRAVITATIONAL_CONSTANT;
         bodyMassFunction_ = [ = ]( const double ){ return currentMass_; };
->>>>>>> f1cbcf28
     }
 
     currentMass_ = gravityFieldModel_->getGravitationalParameter()
@@ -1180,15 +1144,11 @@
      *  Function to define whether the body is currently being propagated, or not
      *  \param isBodyInPropagation Boolean defining whether the body is currently being propagated, or not
      */
-<<<<<<< HEAD
   void setIsBodyInPropagation(const bool isBodyInPropagation);
-=======
-    void setIsBodyInPropagation( const bool isBodyInPropagation );
-
-    void setSuppressDependentOrientationCalculatorWarning( const bool suppressDependentOrientationCalculatorWarning )
-    {
-        suppressDependentOrientationCalculatorWarning_ = suppressDependentOrientationCalculatorWarning;
-    }
+
+  void setSuppressDependentOrientationCalculatorWarning(const bool suppressDependentOrientationCalculatorWarning) {
+    suppressDependentOrientationCalculatorWarning_ = suppressDependentOrientationCalculatorWarning;
+  }
 
     std::string getBodyName( ){ return bodyName_; }
 
@@ -1199,16 +1159,6 @@
         resetBaseFrames_ = resetBaseFrames;
     }
 protected:
->>>>>>> f1cbcf28
-
-  void setSuppressDependentOrientationCalculatorWarning(const bool suppressDependentOrientationCalculatorWarning) {
-    suppressDependentOrientationCalculatorWarning_ = suppressDependentOrientationCalculatorWarning;
-  }
-
- protected:
- private:
-  //! Variable denoting whether this body is the global frame origin (1 if true, 0 if false, -1 if not yet set)
-  int bodyIsGlobalFrameOrigin_;
 
   //! Current state.
   Eigen::Vector6d currentState_;
@@ -1299,9 +1249,14 @@
   //!  Boolean defining whether the body is currently being propagated, or not
   bool isBodyInPropagation_ = false;
 
-<<<<<<< HEAD
-  bool suppressDependentOrientationCalculatorWarning_ = false;
-=======
+    //! Predefined iterator for efficiency purposes.
+    std::map< std::string,
+    std::shared_ptr< electromagnetism::RadiationPressureInterface > >::iterator
+    radiationPressureIterator_;
+
+    //! List of ground station objects on Body
+    std::map< std::string, std::shared_ptr< ground_stations::GroundStation > > groundStationMap;
+
     //! Container object with hardware systems present on/in body (typically only non-nullptr for a vehicle).
     std::shared_ptr< system_models::VehicleSystems > vehicleSystems_;
 
@@ -1313,14 +1268,10 @@
     std::string bodyName_;
 
     std::function< void( ) > resetBaseFrames_;
->>>>>>> f1cbcf28
 };
 
 
 //! Typdef for a list of body objects (as unordered_map for efficiency reasons)
-<<<<<<< HEAD
-typedef std::unordered_map<std::string, std::shared_ptr<Body>> NamedBodyMap;
-=======
 //typedef std::unordered_map< std::string, std::shared_ptr< Body > > NamedBodyMap;
 
 std::shared_ptr< ephemerides::ReferenceFrameManager > createFrameManager(
@@ -1621,7 +1572,6 @@
 };
 
 double getBodyGravitationalParameter( const NamedBodyMap& bodyMap, const std::string bodyName );
->>>>>>> f1cbcf28
 
 //! Function ot retrieve the common global translational state origin of the environment
 /*!
