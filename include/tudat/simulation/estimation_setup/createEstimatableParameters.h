/*    Copyright (c) 2010-2019, Delft University of Technology
 *    All rigths reserved
 *
 *    This file is part of the Tudat. Redistribution and use in source and
 *    binary forms, with or without modification, are permitted exclusively
 *    under the terms of the Modified BSD license. You should have received
 *    a copy of the license with this file. If not, please or visit:
 *    http://tudat.tudelft.nl/LICENSE.
 */

#ifndef TUDAT_CREATEESTIMATABLEPARAMETERS_H
#define TUDAT_CREATEESTIMATABLEPARAMETERS_H

#include "tudat/astro/basic_astro/accelerationModel.h"

#include "tudat/astro/orbit_determination/estimatable_parameters/estimatableParameter.h"
#include "tudat/astro/orbit_determination/estimatable_parameters/initialTranslationalState.h"
#include "tudat/astro/orbit_determination/estimatable_parameters/initialRotationalState.h"
#include "tudat/astro/orbit_determination/estimatable_parameters/initialMassState.h"
#include "tudat/astro/orbit_determination/estimatable_parameters/constantDragCoefficient.h"
#include "tudat/astro/orbit_determination/estimatable_parameters/constantRotationRate.h"
#include "tudat/astro/orbit_determination/estimatable_parameters/constantRotationalOrientation.h"
#include "tudat/astro/orbit_determination/estimatable_parameters/empiricalAccelerationCoefficients.h"
#include "tudat/astro/orbit_determination/estimatable_parameters/gravitationalParameter.h"
#include "tudat/astro/orbit_determination/estimatable_parameters/observationBiasParameter.h"
#include "tudat/astro/orbit_determination/estimatable_parameters/groundStationPosition.h"
#include "tudat/astro/orbit_determination/estimatable_parameters/sphericalHarmonicCosineCoefficients.h"
#include "tudat/astro/orbit_determination/estimatable_parameters/sphericalHarmonicSineCoefficients.h"
#include "tudat/astro/orbit_determination/estimatable_parameters/radiationPressureCoefficient.h"
#include "tudat/astro/orbit_determination/estimatable_parameters/ppnParameters.h"
#include "tudat/astro/orbit_determination/estimatable_parameters/equivalencePrincipleViolationParameter.h"
#include "tudat/astro/orbit_determination/estimatable_parameters/tidalLoveNumber.h"
#include "tudat/astro/orbit_determination/estimatable_parameters/directTidalTimeLag.h"
#include "tudat/astro/orbit_determination/estimatable_parameters/inverseTidalQualityFactor.h"
#include "tudat/astro/orbit_determination/estimatable_parameters/meanMomentOfInertiaParameter.h"
#include "tudat/astro/orbit_determination/estimatable_parameters/desaturationDeltaV.h"
#include "tudat/astro/orbit_determination/estimatable_parameters/periodicSpinVariation.h"
#include "tudat/astro/orbit_determination/estimatable_parameters/polarMotionAmplitude.h"
#include "tudat/astro/orbit_determination/estimatable_parameters/coreFactor.h"
#include "tudat/astro/orbit_determination/estimatable_parameters/freeCoreNutationRate.h"
#include "tudat/astro/orbit_determination/estimatable_parameters/desaturationDeltaV.h"
#include "tudat/astro/orbit_determination/estimatable_parameters/longitudeLibrationAmplitude.h"
#include "tudat/astro/orbit_determination/estimatable_parameters/polynomialClockCorrections.h"
#include "tudat/astro/orbit_determination/estimatable_parameters/constantThrust.h"
#include "tudat/astro/orbit_determination/estimatable_parameters/yarkovskyParameter.h"
#include "tudat/astro/orbit_determination/estimatable_parameters/referencePointPosition.h"
#include "tudat/astro/relativity/metric.h"
#include "tudat/astro/basic_astro/accelerationModelTypes.h"
#include "tudat/simulation/estimation_setup/estimatableParameterSettings.h"
#include "tudat/simulation/propagation_setup/dynamicsSimulator.h"
#include "tudat/simulation/environment_setup/body.h"

namespace tudat
{

namespace simulation_setup
{

//! Function to get a list of acceleration models that is to be linked to the given parameter
/*!
 *  Function to get a list of acceleration models that is to be linked to the given parameter, from single-arc propagator settings.
 *  For selected parameter types, this function finds the acceleration models to which they have to be linked to fully create
 *  the parameter objects. If  parameter type needs no acceleration, or no compatibel acceleration is found, an empty list is
 *  returned.
 *  \param propagatorSettings Single-arc propagator settings, from which acceleration models are to be extracted
 *  \param parameterSettings Settings for parameter settings for which acceleration models are to be found
 *  \return List of acceleration models that is to be linked to parameter defined by parameterSettings
 */
template< typename StateScalarType, typename TimeType >
std::vector< std::shared_ptr< basic_astrodynamics::AccelerationModel3d > > getAccelerationModelsListForParameters(
        const std::shared_ptr< propagators::SingleArcPropagatorSettings< StateScalarType, TimeType > > propagatorSettings,
        const std::shared_ptr< estimatable_parameters::EstimatableParameterSettings > parameterSettings )
{
    using namespace estimatable_parameters;
    std::vector< std::shared_ptr< basic_astrodynamics::AccelerationModel3d > > accelerationModelList;

    // Retrieve acceleration models
    basic_astrodynamics::AccelerationMap accelerationModelMap = getAccelerationMapFromPropagatorSettings(
                propagatorSettings );

    // Check parameter type
    switch( parameterSettings->parameterType_.first )
    {
    //  Empirical acceleration coefficeints need to be linked to empirical acceleration object
    case empirical_acceleration_coefficients:
    {
        std::shared_ptr< EmpiricalAccelerationEstimatableParameterSettings > empiricalAccelerationSettings =
                std::dynamic_pointer_cast< EmpiricalAccelerationEstimatableParameterSettings >( parameterSettings );

        // Check if acceleration model with required bodies undergoing/exerting accelerations exist
        if( accelerationModelMap.count( empiricalAccelerationSettings->parameterType_.second.first ) != 0 )
        {
            if( accelerationModelMap.at( empiricalAccelerationSettings->parameterType_.second.first ).count(
                        empiricalAccelerationSettings->parameterType_.second.second ) != 0 )

            {
                // Retrieve acceleration model.
                std::vector< std::shared_ptr< basic_astrodynamics::AccelerationModel< Eigen::Vector3d > > >
                        accelerationModelListToCheck =
                        accelerationModelMap.at( empiricalAccelerationSettings->parameterType_.second.first ).at(
                            empiricalAccelerationSettings->parameterType_.second.second );
                for( unsigned int i = 0; i < accelerationModelListToCheck.size( ); i++ )
                {
                    if( basic_astrodynamics::getAccelerationModelType( accelerationModelListToCheck[ i ] ) ==
                            basic_astrodynamics::empirical_acceleration )
                    {
                        accelerationModelList.push_back( accelerationModelListToCheck[ i ] );
                    }
                }
            }
        }
        break;
    }
        // Arc-wise empirical acceleration coefficeints need to be linked to empirical acceleration object
    case arc_wise_empirical_acceleration_coefficients:
    {
        std::shared_ptr< ArcWiseEmpiricalAccelerationEstimatableParameterSettings > empiricalAccelerationSettings =
                std::dynamic_pointer_cast< ArcWiseEmpiricalAccelerationEstimatableParameterSettings >( parameterSettings );

        // Check if acceleration model with required bodies undergoing/exerting accelerations exist
        if( accelerationModelMap.count( empiricalAccelerationSettings->parameterType_.second.first ) != 0 )
        {
            if( accelerationModelMap.at( empiricalAccelerationSettings->parameterType_.second.first ).count(
                        empiricalAccelerationSettings->parameterType_.second.second ) != 0 )

            {
                // Retrieve acceleration model.
                std::vector< std::shared_ptr< basic_astrodynamics::AccelerationModel< Eigen::Vector3d > > >
                        accelerationModelListToCheck =
                        accelerationModelMap.at( empiricalAccelerationSettings->parameterType_.second.first ).at(
                            empiricalAccelerationSettings->parameterType_.second.second );
                for( unsigned int i = 0; i < accelerationModelListToCheck.size( ); i++ )
                {
                    if( basic_astrodynamics::getAccelerationModelType( accelerationModelListToCheck[ i ] ) ==
                            basic_astrodynamics::empirical_acceleration )
                    {
                        accelerationModelList.push_back( accelerationModelListToCheck[ i ] );
                    }
                }
            }
        }
        break;
    }
    // Direct tidal time lags need to be linked to direct tidal acceleration
    case direct_dissipation_tidal_time_lag:
    {
        std::shared_ptr< DirectTidalTimeLagEstimatableParameterSettings > dissipationTimeLagSettings =
                std::dynamic_pointer_cast< DirectTidalTimeLagEstimatableParameterSettings >( parameterSettings );
        std::string currentBodyName =  parameterSettings ->parameterType_.second.first;
        if( dissipationTimeLagSettings == nullptr )
        {
            throw std::runtime_error( "Error, expected dissipation time lag parameter settings." );
        }
        else
        {
            std::vector< std::shared_ptr< gravitation::DirectTidalDissipationAcceleration > > tidalAccelerationModelList =
                    gravitation::getTidalDissipationAccelerationModels(
                        accelerationModelMap, currentBodyName, dissipationTimeLagSettings->deformingBodies_ );
            for( unsigned int i = 0; i < tidalAccelerationModelList.size( ); i++ )
            {
                accelerationModelList.push_back( tidalAccelerationModelList.at( i ) );
            }

        }
        break;
    }
        // Desaturation Delta V needs to be linked to destauration acceleration
    case desaturation_delta_v_values:
    {
        // Check if acceleration model with required bodies undergoing/exerting accelerations exist
        if( accelerationModelMap.count( parameterSettings->parameterType_.second.first ) != 0 )
        {
            if( accelerationModelMap.at( parameterSettings->parameterType_.second.first ).count(
                        parameterSettings->parameterType_.second.first ) != 0 )

            {
                // Retrieve acceleration model.
                std::vector< std::shared_ptr< basic_astrodynamics::AccelerationModel< Eigen::Vector3d > > >
                        accelerationModelListToCheck =
                        accelerationModelMap.at( parameterSettings->parameterType_.second.first ).at(
                            parameterSettings->parameterType_.second.first );
                for( unsigned int i = 0; i < accelerationModelListToCheck.size( ); i++ )
                {
                    if( basic_astrodynamics::getAccelerationModelType( accelerationModelListToCheck[ i ] ) ==
                            basic_astrodynamics::momentum_wheel_desaturation_acceleration )
                    {
                        accelerationModelList.push_back( accelerationModelListToCheck[ i ] );
                    }
                }
            }
        }
        break;
    }
    // Inverse tidal quality factor to be linked to direct tidal acceleration
    case inverse_tidal_quality_factor:
    {
        std::shared_ptr< InverseTidalQualityFactorEstimatableParameterSettings > qualityFactorSettings =
                std::dynamic_pointer_cast< InverseTidalQualityFactorEstimatableParameterSettings >( parameterSettings );
        std::string currentBodyName =  parameterSettings ->parameterType_.second.first;
        if( qualityFactorSettings == nullptr )
        {
            throw std::runtime_error( "Error, expected inverse tidal quality factor parameter settings." );
        }
        else
        {
            std::vector< std::shared_ptr< gravitation::DirectTidalDissipationAcceleration > > tidalAccelerationModelList =
                    gravitation::getTidalDissipationAccelerationModels( accelerationModelMap, currentBodyName, qualityFactorSettings->deformingBodies_ );
            for( unsigned int i = 0; i < tidalAccelerationModelList.size( ); i++ )
            {
                accelerationModelList.push_back( tidalAccelerationModelList.at( i ) );
            }

        }
        break;
    }
    case yarkovsky_parameter:
    {
        if( parameterSettings == nullptr )
        {
            throw std::runtime_error( "Error, expected Yarkovsky parameter settings." );
        }
        else
        {
            if( accelerationModelMap.at( parameterSettings->parameterType_.second.first ).count(
                parameterSettings->parameterType_.second.second ) != 0 )

            {
                // Retrieve acceleration model.
                std::vector< std::shared_ptr< basic_astrodynamics::AccelerationModel< Eigen::Vector3d > > >
                    accelerationModelListToCheck =
                    accelerationModelMap.at( parameterSettings->parameterType_.second.first ).at(
                        parameterSettings->parameterType_.second.second );
                for( unsigned int i = 0; i < accelerationModelListToCheck.size( ); i++ )
                {
                    if( basic_astrodynamics::getAccelerationModelType( accelerationModelListToCheck[ i ] ) ==
                        basic_astrodynamics::yarkovsky_acceleration )
                    {
                        accelerationModelList.push_back( accelerationModelListToCheck[ i ] );
                    }
                }
            }

        }
        break;
    }
    default:
        break;
    }
    return accelerationModelList;
}

//! Function to get a list of acceleration models that is to be linked to the given parameter
/*!
 *  Function to get a list of acceleration models that is to be linked to the given parameter, from multi-arc propagator settings.
 *  For selected parameter types, this function finds the acceleration models to which they have to be linked to fully create
 *  the parameter objects. If  parameter type needs no acceleration, or no compatible acceleration is found, an empty list is
 *  returned.
 *  \param propagatorSettings Single-arc propagator settings, from which acceleration models are to be extracted
 *  \param parameterSettings Settings for parameter settings for which acceleration models are to be found
 *  \return List of acceleration models (from all arcs) that is to be linked to parameter defined by parameterSettings
 */
template< typename StateScalarType, typename TimeType >
std::vector< std::shared_ptr< basic_astrodynamics::AccelerationModel3d > > getAccelerationModelsListForParameters(
        const std::shared_ptr< propagators::MultiArcPropagatorSettings< StateScalarType, TimeType > > propagatorSettings,
        const std::shared_ptr< estimatable_parameters::EstimatableParameterSettings > parameterSettings )
{
    std::vector< std::shared_ptr< basic_astrodynamics::AccelerationModel3d > > accelerationModelList;
    for( unsigned int i = 0; i < propagatorSettings->getSingleArcSettings( ).size( ); i++ )
    {
        std::vector< std::shared_ptr< basic_astrodynamics::AccelerationModel3d > > singleArcAccelerationModelList =
                getAccelerationModelsListForParameters(
                    propagatorSettings->getSingleArcSettings( ).at( i ), parameterSettings );
        accelerationModelList.insert(
                    accelerationModelList.end( ), singleArcAccelerationModelList.begin( ), singleArcAccelerationModelList.end( ) );
    }
    return accelerationModelList;
}

//! Function to get a list of acceleration models that is to be linked to the given parameter
/*!
 *  Function to get a list of acceleration models that is to be linked to the given parameter, from hybrid-arc propagator settings.
 *  For selected parameter types, this function finds the acceleration models to which they have to be linked to fully create
 *  the parameter objects. If  parameter type needs no acceleration, or no compatible acceleration is found, an empty list is
 *  returned.
 *  \param propagatorSettings Single-arc propagator settings, from which acceleration models are to be extracted
 *  \param parameterSettings Settings for parameter settings for which acceleration models are to be found
 *  \return List of acceleration models (from all arcs) that is to be linked to parameter defined by parameterSettings
 */
template< typename StateScalarType, typename TimeType >
std::vector< std::shared_ptr< basic_astrodynamics::AccelerationModel3d > > getAccelerationModelsListForParameters(
        const std::shared_ptr< propagators::HybridArcPropagatorSettings< StateScalarType, TimeType > > propagatorSettings,
        const std::shared_ptr< estimatable_parameters::EstimatableParameterSettings > parameterSettings )
{
    std::vector< std::shared_ptr< basic_astrodynamics::AccelerationModel3d > > multiArcAccelerationModelList;
    for( unsigned int i = 0; i < propagatorSettings->getMultiArcPropagatorSettings( )->getSingleArcSettings( ).size( ); i++ )
    {
        std::vector< std::shared_ptr< basic_astrodynamics::AccelerationModel3d > > singleArcAccelerationModelList =
                getAccelerationModelsListForParameters(
                    propagatorSettings->getMultiArcPropagatorSettings( )->getSingleArcSettings( ).at( i ), parameterSettings );
        multiArcAccelerationModelList.insert(
                    multiArcAccelerationModelList.end( ), singleArcAccelerationModelList.begin( ), singleArcAccelerationModelList.end( ) );
    }

    std::vector< std::shared_ptr< basic_astrodynamics::AccelerationModel3d > > singleArcAccelerationModelList =
            getAccelerationModelsListForParameters(
                propagatorSettings->getSingleArcPropagatorSettings( ), parameterSettings );

    if( singleArcAccelerationModelList.size( ) != 0 && multiArcAccelerationModelList.size( ) != 0 )
    {
        std::cerr<<"Warning when linking parameter to acceleration model in hybrid arc propagation. Dependencies found in both single- and multi-arc segments."<<std::endl;
    }

    std::vector< std::shared_ptr< basic_astrodynamics::AccelerationModel3d > > accelerationModelList =
            multiArcAccelerationModelList;
    accelerationModelList.insert(
                accelerationModelList.end( ), singleArcAccelerationModelList.begin( ), singleArcAccelerationModelList.end( ) );

    return accelerationModelList;
}

//! Function to get a list of acceleration models that is to be linked to the given parameter
/*!
 *  Function to get a list of acceleration models that is to be linked to the given parameter, from any propagator settings.
 *  For selected parameter types, this function finds the acceleration models to which they have to be linked to fully create
 *  the parameter objects. If  parameter type needs no acceleration, or no compatible acceleration is found, an empty list is
 *  returned.
 *  \param propagatorSettings Single-arc propagator settings, from which acceleration models are to be extracted
 *  \param parameterSettings Settings for parameter settings for which acceleration models are to be found
 *  \return List of acceleration models (from all arcs if applicable) that is to be linked to parameter defined by
 *  parameterSettings
 */
template< typename StateScalarType, typename TimeType >
std::vector< std::shared_ptr< basic_astrodynamics::AccelerationModel3d > > getAccelerationModelsListForParametersFromBase(
        const std::shared_ptr< propagators::PropagatorSettings< StateScalarType > > propagatorSettings,
        const std::shared_ptr< estimatable_parameters::EstimatableParameterSettings > parameterSettings )
{
    std::vector< std::shared_ptr< basic_astrodynamics::AccelerationModel3d > > accelerationModelList;

    if( std::dynamic_pointer_cast< propagators::SingleArcPropagatorSettings< StateScalarType, TimeType > >( propagatorSettings ) != nullptr )
    {
        accelerationModelList = getAccelerationModelsListForParameters(
                    std::dynamic_pointer_cast< propagators::SingleArcPropagatorSettings< StateScalarType, TimeType > >( propagatorSettings ),
                    parameterSettings );
    }
    else if( std::dynamic_pointer_cast< propagators::MultiArcPropagatorSettings< StateScalarType, TimeType > >( propagatorSettings ) != nullptr )
    {
        accelerationModelList = getAccelerationModelsListForParameters(
                    std::dynamic_pointer_cast< propagators::MultiArcPropagatorSettings< StateScalarType, TimeType > >( propagatorSettings ),
                    parameterSettings );
    }
    else if( std::dynamic_pointer_cast< propagators::HybridArcPropagatorSettings< StateScalarType, TimeType > >( propagatorSettings ) != nullptr )
    {
        accelerationModelList = getAccelerationModelsListForParameters(
                    std::dynamic_pointer_cast< propagators::HybridArcPropagatorSettings< StateScalarType, TimeType > >( propagatorSettings ),
                    parameterSettings );
    }

    if( accelerationModelList.size( ) == 0 )
    {
        throw std::runtime_error( "Error when getting acceleration model for parameter " +
                                  std::to_string( parameterSettings->parameterType_.first ) + ", no acceleration model found." );
    }

    return accelerationModelList;
}

template< typename InitialStateParameterType = double, typename TimeType = double >
std::vector< std::shared_ptr< estimatable_parameters::EstimatableParameterSettings > > getInitialStateParameterSettings(
        const std::shared_ptr< propagators::PropagatorSettings< InitialStateParameterType > > propagatorSettings,
        const SystemOfBodies& bodies,
        const std::vector< double > arcStartTimes = std::vector< double >( ) );

template< typename InitialStateParameterType = double, typename TimeType = double >
std::vector< std::shared_ptr< estimatable_parameters::EstimatableParameterSettings > > getInitialMultiArcParameterSettings(
        const std::shared_ptr< propagators::MultiArcPropagatorSettings< InitialStateParameterType, TimeType > > propagatorSettings,
        const SystemOfBodies& bodies,
        const std::vector< double > arcStartTimes )
{
    using namespace estimatable_parameters;
    using namespace propagators;

    std::vector< std::shared_ptr< SingleArcPropagatorSettings< InitialStateParameterType, TimeType > > > singleArcSettings =
            propagatorSettings->getSingleArcSettings( );
    std::vector< std::shared_ptr< TranslationalStatePropagatorSettings< InitialStateParameterType, TimeType > > >
            singleArcTranslationalSettings;

    std::vector< std::string > propagatedBodies;
    std::vector< std::vector< std::string > > centralBodiesPerArc;
    std::vector< Eigen::Matrix< InitialStateParameterType, Eigen::Dynamic, 1 > > initialStates;

    for( unsigned int i = 0; i < singleArcSettings.size( ); i++ )
    {
        singleArcTranslationalSettings.push_back(
                    std::dynamic_pointer_cast< TranslationalStatePropagatorSettings< InitialStateParameterType, TimeType > >(
                        singleArcSettings.at( i ) ) );
        if( singleArcTranslationalSettings.at( i ) == nullptr )
        {
            throw std::runtime_error( "Only translational state supported when auto-creating multi-arc initial state settings" );
        }
        else
        {

            initialStates.push_back( singleArcTranslationalSettings.at( i )->getInitialStates( ) );
            centralBodiesPerArc.push_back( singleArcTranslationalSettings.at( i )->centralBodies_ );
            if( i == 0 )
            {
                propagatedBodies = singleArcTranslationalSettings.at( i )->bodiesToIntegrate_;
            }
            else
            {
                if( !( propagatedBodies == ( singleArcTranslationalSettings.at( i )->bodiesToIntegrate_ ) ) )
                {
                    throw std::runtime_error( "Only equal bodies per arc supported when auto-creating multi-arc initial state settings" );
                }
            }
        }
    }

    std::vector< std::vector< std::string > > centralBodiesPerBody;
    centralBodiesPerBody.resize( centralBodiesPerArc.at( 0 ).size( ) );

    for( unsigned int i = 0; i < centralBodiesPerArc.size( ); i++ )
    {
        for( unsigned int j = 0; j < centralBodiesPerArc.at( i ).size( ); j++ )
        {
            if( i == 0 )
            {
                centralBodiesPerBody.at( j ).resize( centralBodiesPerArc.size( ) );
            }
            centralBodiesPerBody.at( j ).at( i ) = centralBodiesPerArc.at( i ).at( j );
        }
    }

    std::vector< std::shared_ptr< estimatable_parameters::EstimatableParameterSettings > > arcwiseInitialStates;
    for( unsigned int i = 0; i < propagatedBodies.size( ); i++ )
    {
        Eigen::Matrix< InitialStateParameterType, Eigen::Dynamic, 1 > multiArcInitialStateValue =
                Eigen::Matrix< InitialStateParameterType, Eigen::Dynamic, 1 >::Zero( 6 * initialStates.size( ) );
        for( unsigned int j = 0; j < initialStates.size( ); j++ )
        {
            multiArcInitialStateValue.segment( j * 6, 6 ) = initialStates.at( j ).segment( i * 6, 6 );
        }
        arcwiseInitialStates.push_back(
                    std::make_shared<
                    ArcWiseInitialTranslationalStateEstimatableParameterSettings< InitialStateParameterType > >(
                        propagatedBodies.at( i ),
                        multiArcInitialStateValue,
                        arcStartTimes,
                        centralBodiesPerBody.at( i ),
                        bodies.getFrameOrientation( ) ) );
    }

    return arcwiseInitialStates;
}

template< typename InitialStateParameterType = double, typename TimeType = double >
std::vector< std::shared_ptr< estimatable_parameters::EstimatableParameterSettings > > getInitialHybridArcParameterSettings(
        const std::shared_ptr< propagators::HybridArcPropagatorSettings< InitialStateParameterType, TimeType > > propagatorSettings,
        const SystemOfBodies& bodies,
        const std::vector< double > arcStartTimes )
{
    std::vector< std::shared_ptr< estimatable_parameters::EstimatableParameterSettings > > multiArcParameters =
            getInitialMultiArcParameterSettings< InitialStateParameterType, TimeType >(
                propagatorSettings->getMultiArcPropagatorSettings( ), bodies, arcStartTimes );
    std::vector< std::shared_ptr< estimatable_parameters::EstimatableParameterSettings > > singleArcParameters =
            getInitialStateParameterSettings< InitialStateParameterType, TimeType >(
                propagatorSettings->getSingleArcPropagatorSettings( ), bodies );
    std::vector< std::shared_ptr< estimatable_parameters::EstimatableParameterSettings > > hybirdArcParameters = multiArcParameters;

    hybirdArcParameters.insert( hybirdArcParameters.end( ), singleArcParameters.begin( ), singleArcParameters.end( ) );
    return hybirdArcParameters;
}


template< typename InitialStateParameterType, typename TimeType >
std::vector< std::shared_ptr< estimatable_parameters::EstimatableParameterSettings > > getInitialStateParameterSettings(
        const std::shared_ptr< propagators::PropagatorSettings< InitialStateParameterType > > propagatorSettings,
        const SystemOfBodies& bodies,
        const std::vector< double > arcStartTimes )
{
    std::vector< std::shared_ptr< estimatable_parameters::EstimatableParameterSettings > > initialStateParameterSettings;

    using namespace propagators;

    // Process single-arc settings
    if( std::dynamic_pointer_cast< SingleArcPropagatorSettings< InitialStateParameterType, TimeType > >( propagatorSettings ) != nullptr )
    {
        std::shared_ptr< SingleArcPropagatorSettings< InitialStateParameterType, TimeType > > singleArcSettings =
                std::dynamic_pointer_cast< SingleArcPropagatorSettings< InitialStateParameterType, TimeType > >( propagatorSettings );
        switch( singleArcSettings->getStateType( ) )
        {
        case hybrid:
        {
            std::shared_ptr< MultiTypePropagatorSettings< InitialStateParameterType, TimeType > > multiTypePropagatorSettings =
                    std::dynamic_pointer_cast< MultiTypePropagatorSettings< InitialStateParameterType, TimeType > >( propagatorSettings );


            std::map< IntegratedStateType, std::vector< std::shared_ptr< SingleArcPropagatorSettings< InitialStateParameterType, TimeType > > > >
                    propagatorSettingsMap = multiTypePropagatorSettings->propagatorSettingsMap_;
            for( auto propIterator : propagatorSettingsMap )
            {
                for( unsigned int i = 0; i < propIterator.second.size( ); i++ )
                {
                    std::vector< std::shared_ptr< estimatable_parameters::EstimatableParameterSettings > >
                            singleTypeinitialStateParameterSettings =  getInitialStateParameterSettings< InitialStateParameterType, TimeType >(
                                propIterator.second.at( i ), bodies );
                    initialStateParameterSettings.insert(
                                initialStateParameterSettings.end( ),
                                singleTypeinitialStateParameterSettings.begin( ),
                                singleTypeinitialStateParameterSettings.end( ) );
                }
            }
            break;
        }
        case translational_state:
        {
            std::shared_ptr< TranslationalStatePropagatorSettings< InitialStateParameterType, TimeType > > translationalPropagatorSettings =
                    std::dynamic_pointer_cast< TranslationalStatePropagatorSettings< InitialStateParameterType, TimeType > >( propagatorSettings );

            // Retrieve estimated and propagated translational states, and check equality.
            std::vector< std::string > propagatedBodies = translationalPropagatorSettings->bodiesToIntegrate_;
            std::vector< std::string > centralBodies = translationalPropagatorSettings->centralBodies_;

<<<<<<< HEAD
            Eigen::Matrix< InitialStateParameterType, Eigen::Dynamic, 1 > initialStates =  translationalPropagatorSettings->getInitialStates( );
=======
            Eigen::Matrix< InitialStateParameterType, Eigen::Dynamic, 1 >  initialStates = translationalPropagatorSettings->getInitialStates( );
>>>>>>> 7b3065b2
            for( unsigned int i = 0; i < propagatedBodies.size( ); i++ )
            {
                initialStateParameterSettings.push_back(
                            std::make_shared< estimatable_parameters::InitialTranslationalStateEstimatableParameterSettings<
                            InitialStateParameterType > >(
                                propagatedBodies.at( i ), initialStates.segment( i * 6, 6 ), centralBodies.at( i ),
                                bodies.getFrameOrientation( ) ) );
            }
            break;

        }
        case rotational_state:
        {
            std::shared_ptr< RotationalStatePropagatorSettings< InitialStateParameterType, TimeType > > rotationalPropagatorSettings =
                    std::dynamic_pointer_cast< RotationalStatePropagatorSettings< InitialStateParameterType, TimeType > >( propagatorSettings );

            // Retrieve estimated and propagated translational states, and check equality.
            std::vector< std::string > propagatedBodies = rotationalPropagatorSettings->bodiesToIntegrate_;

            Eigen::Matrix< InitialStateParameterType, Eigen::Dynamic, 1 > initialStates =  rotationalPropagatorSettings->getInitialStates( );
            for( unsigned int i = 0; i < propagatedBodies.size( ); i++ )
            {
                initialStateParameterSettings.push_back(
                            std::make_shared< estimatable_parameters::InitialRotationalStateEstimatableParameterSettings<
                            InitialStateParameterType > >(
                                propagatedBodies.at( i ), initialStates.segment( i * 7, 7 ).template cast< InitialStateParameterType >( ), bodies.getFrameOrientation( ) ) );
            }
            break;
        }
        case body_mass_state:
        {
            std::shared_ptr< MassPropagatorSettings< InitialStateParameterType, TimeType > > massPropagatorSettings =
                    std::dynamic_pointer_cast< MassPropagatorSettings< InitialStateParameterType, TimeType > >( propagatorSettings );

            std::vector< std::string > propagatedBodies = massPropagatorSettings->bodiesWithMassToPropagate_;
            Eigen::Matrix< InitialStateParameterType, Eigen::Dynamic, 1 > initialStates =  massPropagatorSettings->getInitialStates( );
            for( unsigned int i = 0; i < propagatedBodies.size( ); i++ )
            {
                initialStateParameterSettings.push_back(
                            std::make_shared< estimatable_parameters::InitialMassEstimatableParameterSettings<
                            InitialStateParameterType > >(
                                propagatedBodies.at( i ), initialStates( i ) ) );
            }
            break;
        }
        case custom_state:
        {
            throw std::runtime_error( "Error, cannot estimate initial custom state" );
        }
        default:
            throw std::runtime_error( "Error, did not recognize single-arc state type when identifying propagator settings for estimatable parameter settings." );
        }
    }
    else if( std::dynamic_pointer_cast< MultiArcPropagatorSettings< InitialStateParameterType, TimeType > >( propagatorSettings ) != nullptr )
    {
        std::shared_ptr< MultiArcPropagatorSettings< InitialStateParameterType, TimeType > > multiArcSettings =
                std::dynamic_pointer_cast< MultiArcPropagatorSettings< InitialStateParameterType, TimeType > >( propagatorSettings ) ;
        if( arcStartTimes.size( ) == 0 )
        {
            throw std::runtime_error( "Error when parsing propagator settings for estimatable parameter settings; multi-arc settings found, but no arc times" );
        }
        initialStateParameterSettings = getInitialMultiArcParameterSettings(
                    multiArcSettings, bodies, arcStartTimes );
    }
    else if( std::dynamic_pointer_cast< HybridArcPropagatorSettings< InitialStateParameterType, TimeType > >( propagatorSettings ) != nullptr )
    {
        std::shared_ptr< HybridArcPropagatorSettings< InitialStateParameterType, TimeType > > hybridArcSettings =
                std::dynamic_pointer_cast< HybridArcPropagatorSettings< InitialStateParameterType, TimeType > >( propagatorSettings );
        if( arcStartTimes.size( ) == 0 )
        {
            throw std::runtime_error( "Error when parsing propagator settings for estimatable parameter settings; hybric-arc settings found, but no arc times" );
        }
        initialStateParameterSettings = getInitialHybridArcParameterSettings(
                    hybridArcSettings, bodies, arcStartTimes );
    }

    return initialStateParameterSettings;
}


//! Function to create interface object for estimating parameters representing an initial dynamical state.
/*!
 *  Function to create interface object for estimating parameters representing an initial dynamical state.
 *  \param bodies Map of body objects containing the fll simulation environment.
 *  \param parameterSettings Object defining the parameter interface that is to be created.
 *  \return Interface object for estimating an initial state.
 */
template< typename InitialStateParameterType = double >
std::shared_ptr< estimatable_parameters::EstimatableParameter< Eigen::Matrix
< InitialStateParameterType, Eigen::Dynamic, 1 > > > createInitialDynamicalStateParameterToEstimate(
        const SystemOfBodies& bodies,
        const std::shared_ptr< estimatable_parameters::EstimatableParameterSettings >& parameterSettings )
{
    using namespace tudat::estimatable_parameters;

    std::shared_ptr< EstimatableParameter< Eigen::Matrix< InitialStateParameterType, Eigen::Dynamic, 1 > > >
            initialStateParameterToEstimate;

    // Check consistency of input.
    if( !isParameterDynamicalPropertyInitialState( parameterSettings->parameterType_.first ) )
    {
        std::string errorMessage = "Error when requesting to make initial state parameter " +
                std::to_string( parameterSettings->parameterType_.first ) + " of " +
                parameterSettings->parameterType_.second.first +
                ", parameter is not an initial state parameter ";
        throw std::runtime_error( errorMessage );
    }
    else
    {
        // Identify state that is to be estimation
        switch( parameterSettings->parameterType_.first )
        {
        case initial_body_state:

            // Check consistency of input.
            if( std::dynamic_pointer_cast<
                    InitialTranslationalStateEstimatableParameterSettings< InitialStateParameterType > >(
                        parameterSettings ) == nullptr )
            {
                throw std::runtime_error( "Error when making body initial state parameter, settings type is incompatible" );
            }
            else
            {
                std::shared_ptr< InitialTranslationalStateEstimatableParameterSettings< InitialStateParameterType > >
                        initialStateSettings =
                        std::dynamic_pointer_cast<
                        InitialTranslationalStateEstimatableParameterSettings< InitialStateParameterType > >(
                            parameterSettings );

                Eigen::Matrix< InitialStateParameterType, Eigen::Dynamic, 1 > initialTranslationalState;

                // If initial time is not defined, use preset initial state
                if( ! ( initialStateSettings->initialTime_ == initialStateSettings->initialTime_  ) )
                {
                    initialTranslationalState = initialStateSettings->initialStateValue_;


                }
                // Compute initial state from environment
                else
                {
                    initialTranslationalState = propagators::getInitialStateOfBody
                            < double, InitialStateParameterType >(
                                initialStateSettings->parameterType_.second.first, initialStateSettings->centralBody_,
                                bodies, initialStateSettings->initialTime_ );

                }

                // Create translational state estimation interface object
                initialStateParameterToEstimate =
                        std::make_shared< InitialTranslationalStateParameter< InitialStateParameterType > >(
                            initialStateSettings->parameterType_.second.first, initialTranslationalState,
                            initialStateSettings->centralBody_,
                            initialStateSettings->frameOrientation_ );
            }
            break;
        case arc_wise_initial_body_state:
            if( std::dynamic_pointer_cast< ArcWiseInitialTranslationalStateEstimatableParameterSettings<
                    InitialStateParameterType > >( parameterSettings ) == nullptr )
            {
                throw std::runtime_error(
                            "Error when making body initial state parameter, settings type is incompatible" );
            }
            else
            {
                std::shared_ptr< ArcWiseInitialTranslationalStateEstimatableParameterSettings< InitialStateParameterType > >
                        initialStateSettings =  std::dynamic_pointer_cast<
                        ArcWiseInitialTranslationalStateEstimatableParameterSettings< InitialStateParameterType > >(
                            parameterSettings );

                if( initialStateSettings->isStateSet_ )
                {
                    initialStateParameterToEstimate = std::make_shared< ArcWiseInitialTranslationalStateParameter<
                            InitialStateParameterType > >(
                                initialStateSettings->parameterType_.second.first,
                                initialStateSettings->arcStartTimes_,
                                initialStateSettings->initialStateValue_,
                                initialStateSettings->centralBodies_,
                                initialStateSettings->frameOrientation_ );
                }
                else
                {
                    initialStateParameterToEstimate = std::make_shared< ArcWiseInitialTranslationalStateParameter<
                            InitialStateParameterType > >(
                                initialStateSettings->parameterType_.second.first, initialStateSettings->arcStartTimes_,
                                propagators::getInitialArcWiseStateOfBody< double, InitialStateParameterType >(
                                    initialStateSettings->parameterType_.second.first,
                                    initialStateSettings->centralBodies_, bodies,
                                    initialStateSettings->arcStartTimes_ ),
                                initialStateSettings->centralBodies_, initialStateSettings->frameOrientation_ );
                }
            }
            break;
        case initial_rotational_body_state:

            // Check consistency of input.
            if( std::dynamic_pointer_cast<
                    InitialRotationalStateEstimatableParameterSettings< InitialStateParameterType > >(
                        parameterSettings ) == nullptr )
            {
                throw std::runtime_error( "Error when making body initial state parameter, settings type is incompatible" );
            }
            else
            {
                std::shared_ptr< InitialRotationalStateEstimatableParameterSettings< InitialStateParameterType > >
                        initialStateSettings = std::dynamic_pointer_cast<
                        InitialRotationalStateEstimatableParameterSettings< InitialStateParameterType > >(
                            parameterSettings );

                Eigen::Matrix< InitialStateParameterType, Eigen::Dynamic, 1 > initialRotationalState;

                // If initial time is not defined, use preset initial state
                if( ! ( initialStateSettings->initialTime_ == initialStateSettings->initialTime_  ) )
                {
                    initialRotationalState = initialStateSettings->initialStateValue_;


                }
                // Compute initial state from environment
                else
                {
                    initialRotationalState = propagators::getInitialRotationalStateOfBody
                            < double, InitialStateParameterType >(
                                initialStateSettings->parameterType_.second.first, initialStateSettings->baseOrientation_,
                                bodies, initialStateSettings->initialTime_ );

                }

                // Create rotational state estimation interface object
                initialStateParameterToEstimate =
                        std::make_shared< InitialRotationalStateParameter< InitialStateParameterType > >(
                            initialStateSettings->parameterType_.second.first, initialRotationalState,
                            std::bind( &Body::getBodyInertiaTensor,
                                       bodies.at( initialStateSettings->parameterType_.second.first ) ),
                            initialStateSettings->baseOrientation_ );
            }
            break;
        case initial_mass_state:
        {
            // Check consistency of input.
            if( std::dynamic_pointer_cast<
                    InitialMassEstimatableParameterSettings< InitialStateParameterType > >(
                        parameterSettings ) == nullptr )
            {
                throw std::runtime_error( "Error when making body initial mass state parameter, settings type is incompatible" );
            }
            else
            {
                std::shared_ptr< InitialMassEstimatableParameterSettings< InitialStateParameterType > >
                        initialStateSettings = std::dynamic_pointer_cast<
                        InitialMassEstimatableParameterSettings< InitialStateParameterType > >(
                            parameterSettings );

                InitialStateParameterType initialMass = initialStateSettings->initialStateValue_;
                initialStateParameterToEstimate =
                        std::make_shared< InitialMassStateParameter< InitialStateParameterType > >(
                            initialStateSettings->parameterType_.second.first,
                            ( Eigen::Matrix< InitialStateParameterType, Eigen::Dynamic, 1 >( 1 ) << initialMass ).finished( ) );
            }
            break;
        }

        default:
            std::string errorMessage = "Error, could not create parameter for initial state of type " +
                    std::to_string( parameterSettings->parameterType_.first );
            throw std::runtime_error( errorMessage );
        }
    }

    if( parameterSettings->customPartialSettings_.size( ) != 0 )
    {
        initialStateParameterToEstimate->setCustomPartialSettings( parameterSettings->customPartialSettings_ );
    }

    return initialStateParameterToEstimate;
}

//! Function to create an interface object for estimating a parameter defined by a single double value
/*!
 * Function to create an interface object for estimating a parameter defined by a single double value
 * \param doubleParameterName Object defining the parameter interface that is to be created.
 * \param bodies Map of body objects containing the fll simulation environment.
 * \param propagatorSettings Object defining all settigns for the propagator; empty by default (only required for
 * selected parameters).
 * \return Interface object for estimating parameter.
 */
template< typename InitialStateParameterType, typename TimeType >
std::shared_ptr< estimatable_parameters::EstimatableParameter< double > > createDoubleParameterToEstimate(
        const std::shared_ptr< estimatable_parameters::EstimatableParameterSettings >& doubleParameterName,
        const SystemOfBodies& bodies, const std::shared_ptr< propagators::PropagatorSettings< InitialStateParameterType > > propagatorSettings =
        std::shared_ptr< propagators::PropagatorSettings< InitialStateParameterType > >( ) )
{
    using namespace simulation_setup;
    using namespace ephemerides;
    using namespace gravitation;
    using namespace estimatable_parameters;


    std::shared_ptr< EstimatableParameter< double > > doubleParameterToEstimate;

    // Check input consistency.
    if( isDoubleParameter( doubleParameterName->parameterType_.first ) != true )
    {
        std::string errorMessage = "Error when requesting to make double parameter " +
                std::to_string( doubleParameterName->parameterType_.first ) + " of " +
                doubleParameterName->parameterType_.second.first +
                ", parameter is not a double parameter ";
        throw std::runtime_error( errorMessage );
    }
    else
    {
        // Check if body associated with parameter exists.
        std::string currentBodyName = doubleParameterName->parameterType_.second.first;
        std::shared_ptr< Body > currentBody;

        if( ( currentBodyName != "global_metric" ) && ( currentBodyName != "" ) && ( bodies.count( currentBodyName ) == 0 ) )
        {
            std::string errorMessage = "Error when creating parameters to estimate, body " +
                    currentBodyName + "  not in system of bodies " +
                    std::to_string( doubleParameterName->parameterType_.first );
            throw std::runtime_error( errorMessage );
        }
        else if( ( currentBodyName != "" ) && ( currentBodyName != "global_metric" ) )
        {
            currentBody = bodies.at( currentBodyName );
        }

        // Identify parameter type.
        switch( doubleParameterName->parameterType_.first )
        {
        case gravitational_parameter:
        {
            if( currentBody->getGravityFieldModel( )== nullptr )
            {
                std::string errorMessage = "Error, body " +
                        currentBodyName + " has no gravity field, cannot estimate gravitational parameter.";
                throw std::runtime_error( errorMessage );
            }
            else
            {
                std::shared_ptr< GravityFieldModel > gravityFieldModel = currentBody->getGravityFieldModel( );
                doubleParameterToEstimate = std::make_shared< GravitationalParameter >
                        ( gravityFieldModel, currentBodyName );
            }
            break;
        }
        case radiation_pressure_coefficient:
        {
            if( currentBody->getRadiationPressureTargetModel( ) == nullptr )
            {
                std::string errorMessage = "Error, no radiation pressure target model found in body " +
                        currentBodyName + " when making Cr parameter.";
                throw std::runtime_error( errorMessage );
            }
            else if( std::dynamic_pointer_cast< electromagnetism::CannonballRadiationPressureTargetModel >( currentBody->getRadiationPressureTargetModel( ) ) == nullptr )
            {
                std::string errorMessage = "Error, no cannonball radiation pressure target model found in body " +
                                           currentBodyName + " when making Cr parameter.";
                throw std::runtime_error( errorMessage );
            }
            else
            {
                doubleParameterToEstimate = std::make_shared< RadiationPressureCoefficient >(
                    std::dynamic_pointer_cast< electromagnetism::CannonballRadiationPressureTargetModel >( currentBody->getRadiationPressureTargetModel( ) ),
                            currentBodyName );
            }
            break;
        }
        case constant_rotation_rate:
        {
            if( std::dynamic_pointer_cast< SimpleRotationalEphemeris >( currentBody->getRotationalEphemeris( ) ) == nullptr )
            {
                std::string errorMessage = "Warning, no simple rotational ephemeris present in body " + currentBodyName +
                        " when making constant rotation rate parameter";
                throw std::runtime_error( errorMessage );
            }
            else
            {
                doubleParameterToEstimate = std::make_shared< RotationRate >(
                            std::dynamic_pointer_cast< ephemerides::SimpleRotationalEphemeris >
                            ( currentBody->getRotationalEphemeris( ) ), currentBodyName );
            }
            break;
        }
        case constant_drag_coefficient:
        {
            if( currentBody->getAerodynamicCoefficientInterface( ) == nullptr )
            {
                std::string errorMessage = "Error, body " +
                        currentBodyName + " has no coefficient interface, cannot estimate constant drag coefficient.";
                throw std::runtime_error( errorMessage );
            }
            else if( std::dynamic_pointer_cast< aerodynamics::CustomAerodynamicCoefficientInterface >(
                         currentBody->getAerodynamicCoefficientInterface( ) ) == nullptr )
            {
                std::string errorMessage = "Error, body " +
                        currentBodyName + " has no custom coefficient interface, cannot estimate constant drag coefficient.";
                throw std::runtime_error( errorMessage );
            }
            else
            {
                doubleParameterToEstimate = std::make_shared< ConstantDragCoefficient >
                        ( std::dynamic_pointer_cast< aerodynamics::CustomAerodynamicCoefficientInterface >(
                              currentBody->getAerodynamicCoefficientInterface( ) ), currentBodyName );
            }
            break;
        }
        case ppn_parameter_gamma:
        {
            doubleParameterToEstimate = std::make_shared< PPNParameterGamma >( relativity::ppnParameterSet );
            break;
        }
        case ppn_parameter_beta:
        {
            doubleParameterToEstimate = std::make_shared< PPNParameterBeta >( relativity::ppnParameterSet );
            break;
        }
        case equivalence_principle_lpi_violation_parameter:
        {
            doubleParameterToEstimate = std::make_shared< EquivalencePrincipleLpiViolationParameter >( );
            break;
        }
        case direct_dissipation_tidal_time_lag:
        {
            if( propagatorSettings == nullptr )
            {
                throw std::runtime_error( "Error when creating direct_dissipation_tidal_time_lag parameter, no propagatorSettings provided." );
            }

            // Check input consistency
            std::shared_ptr< DirectTidalTimeLagEstimatableParameterSettings > dissipationTimeLagSettings =
                    std::dynamic_pointer_cast< DirectTidalTimeLagEstimatableParameterSettings >( doubleParameterName );
            if( dissipationTimeLagSettings == nullptr )
            {
                throw std::runtime_error( "Error, expected dissipation time lag parameter settings." );
            }
            else
            {
                std::vector< std::shared_ptr< basic_astrodynamics::AccelerationModel3d > > associatedAccelerationModels =
                        getAccelerationModelsListForParametersFromBase< InitialStateParameterType, TimeType >( propagatorSettings, doubleParameterName );
                std::vector< std::shared_ptr< DirectTidalDissipationAcceleration > > associatedTidalAccelerationModels;
                for( unsigned int i = 0; i < associatedAccelerationModels.size( ); i++ )
                {
                    // Create parameter object
                    if( std::dynamic_pointer_cast< DirectTidalDissipationAcceleration >( associatedAccelerationModels.at( i ) )
                            != nullptr )
                    {
                        associatedTidalAccelerationModels.push_back(
                                    std::dynamic_pointer_cast< DirectTidalDissipationAcceleration >( associatedAccelerationModels.at( i ) ) );
                    }
                    else
                    {
                        throw std::runtime_error(
                                    "Error, expected DirectTidalDissipationAcceleration in list when creating direct_dissipation_tidal_time_lag parameter" );
                    }
                }
                doubleParameterToEstimate = std::make_shared< DirectTidalTimeLag >(
                            associatedTidalAccelerationModels, currentBodyName, dissipationTimeLagSettings->deformingBodies_ );
            }
            break;
        }
        case mean_moment_of_inertia:
        {
            if( currentBody == nullptr )
            {
                std::string errorMessage = "Error, body is nullptr when making mean moment of inertia parameter.";
                throw std::runtime_error( errorMessage );
            }
            else if( std::dynamic_pointer_cast< SphericalHarmonicsGravityField >( currentBody->getGravityFieldModel( ) ) == nullptr )
            {
                std::string errorMessage = "Error, body gravity field is not spherical harmonic when making mean moment of inertia parameter.";
                throw std::runtime_error( errorMessage );
            }
            else
            {
                auto gravityFieldModel =
                        std::dynamic_pointer_cast< SphericalHarmonicsGravityField >( currentBody->getGravityFieldModel( ) );
                doubleParameterToEstimate = std::make_shared< MeanMomentOfInertiaParameter >
                        ( std::bind( &SphericalHarmonicsGravityField::getScaledMeanMomentOfInertia, gravityFieldModel ),
                          std::bind( &SphericalHarmonicsGravityField::setScaledMeanMomentOfInertia, gravityFieldModel, std::placeholders::_1 ),
                          currentBodyName );
            }
            break;
        }
        case core_factor:
        {
            if( std::dynamic_pointer_cast< PlanetaryRotationModel >( currentBody->getRotationalEphemeris( ) ) == nullptr )
            {
                std::string errorMessage = "Warning, no full planetary rotational ephemeris" + currentBodyName +
                        " when making free core parameter";
                throw std::runtime_error( errorMessage );
            }
            else
            {
                doubleParameterToEstimate = std::make_shared< CoreFactor >
                        ( std::dynamic_pointer_cast< PlanetaryRotationModel >( currentBody->getRotationalEphemeris( ) ),
                          currentBodyName );

            }
            break;
        }
        case free_core_nutation_rate:
        {
            if( std::dynamic_pointer_cast< PlanetaryRotationModel >( currentBody->getRotationalEphemeris( ) ) == nullptr )
            {
                std::string errorMessage = "Warning, no full planetary rotational ephemeris" + currentBodyName +
                        " when making free core nutation rate parameter";
                throw std::runtime_error( errorMessage );
            }
            else
            {
                doubleParameterToEstimate = std::make_shared< FreeCoreNutationRate >
                        ( std::dynamic_pointer_cast< PlanetaryRotationModel > ( currentBody->getRotationalEphemeris( ) ), currentBodyName);

            }
            break;
        }
        case scaled_longitude_libration_amplitude:
        {
            if( std::dynamic_pointer_cast< SynchronousRotationalEphemeris >( currentBody->getRotationalEphemeris( ) ) == nullptr )
            {
                std::string errorMessage = "Warning, no synchronous rotation model present in body " + currentBodyName +
                        " when making longitude libration parameter";
                throw std::runtime_error( errorMessage );
            }
            else
            {
                std::shared_ptr< LongitudeLibrationCalculator > longitudeLibrationCalculator =
                        std::dynamic_pointer_cast< SynchronousRotationalEphemeris >( currentBody->getRotationalEphemeris( ) )->
                        getLongitudeLibrationCalculator( );

                if( std::dynamic_pointer_cast< DirectLongitudeLibrationCalculator >( longitudeLibrationCalculator ) == nullptr )
                {
                    std::string errorMessage = "Warning, no direct libration model " + currentBodyName +
                            " when making scaled longitude libration parameter";
                    throw std::runtime_error( errorMessage );
                }
                else
                {

                    doubleParameterToEstimate = std::make_shared< ScaledLongitudeLibrationAmplitude >
                            ( std::dynamic_pointer_cast< DirectLongitudeLibrationCalculator >( longitudeLibrationCalculator ),
                              currentBodyName );
                }

            }
            break;
        }
        case constant_thrust_magnitude_parameter:
        {
            if( currentBody->getVehicleSystems( ) == nullptr )
            {
                throw std::runtime_error( "Error when creating constant thrust magnitude for body " + currentBodyName +
                                          ", body has no vehicle systems" );
            }
            else
            {
                if( currentBody->getVehicleSystems( )->getEngineModels( ).count(
                            doubleParameterName->parameterType_.second.second ) == 0 )
                {
                    throw std::runtime_error( "Error when creating constant thrust magnitude for engine " +
                                              doubleParameterName->parameterType_.second.second + " on body " +
                                              currentBodyName + ", engine does not exist" );
                }
                else
                {
                    std::shared_ptr< propulsion::ThrustMagnitudeWrapper > thrustWrapper =
                            currentBody->getVehicleSystems( )->getEngineModels( ).at(
                                                       doubleParameterName->parameterType_.second.second )->getThrustMagnitudeWrapper( );
                    if( thrustWrapper == nullptr )
                    {
                        throw std::runtime_error( "Error when creating constant thrust magnitude for engine " +
                                                  doubleParameterName->parameterType_.second.second + " on body " +
                                                  currentBodyName + ", engine does not have thrust magnitude model." );
                    }
                    else
                    {
                        if( std::dynamic_pointer_cast< propulsion::ConstantThrustMagnitudeWrapper >( thrustWrapper ) == nullptr )
                        {
                            throw std::runtime_error( "Error when creating constant thrust magnitude for engine " +
                                                      doubleParameterName->parameterType_.second.second + " on body " +
                                                      currentBodyName + ", engine thrust magnitude model does not support constant thrust." );
                        }
                        else
                        {
                            doubleParameterToEstimate = std::make_shared< ConstantThrustMagnitudeParameter >
                                    ( std::dynamic_pointer_cast< propulsion::ConstantThrustMagnitudeWrapper >( thrustWrapper ),
                                      currentBodyName, doubleParameterName->parameterType_.second.second );
                        }
                    }
                }
            }

            break;
        }
        case constant_specific_impulse:
        {
            if( currentBody->getVehicleSystems( ) == nullptr )
            {
                throw std::runtime_error( "Error when creating constant specific impulse for body " + currentBodyName +
                                          ", body has no vehicle systems" );
            }
            else
            {
                if( currentBody->getVehicleSystems( )->getEngineModels( ).count(
                            doubleParameterName->parameterType_.second.second ) == 0 )
                {
                    throw std::runtime_error( "Error when creating constant specific impulse for engine " +
                                              doubleParameterName->parameterType_.second.second + " on body " +
                                              currentBodyName + ", engine does not exist" );
                }
                else
                {
                    std::shared_ptr< propulsion::ThrustMagnitudeWrapper > thrustWrapper =
                            currentBody->getVehicleSystems( )->getEngineModels( ).at(
                                                       doubleParameterName->parameterType_.second.second )->getThrustMagnitudeWrapper( );
                    if( thrustWrapper == nullptr )
                    {
                        throw std::runtime_error( "Error when creating constant specific impulse for engine " +
                                                  doubleParameterName->parameterType_.second.second + " on body " +
                                                  currentBodyName + ", engine does not have thrust magnitude model." );
                    }
                    else
                    {
                        if( std::dynamic_pointer_cast< propulsion::ConstantThrustMagnitudeWrapper >( thrustWrapper ) == nullptr )
                        {
                            throw std::runtime_error( "Error when creating constant specific impulse for engine " +
                                                      doubleParameterName->parameterType_.second.second + " on body " +
                                                      currentBodyName + ", engine thrust magnitude model does not support constant thrust." );
                        }
                        else
                        {
                            doubleParameterToEstimate = std::make_shared< ConstantSpecificImpulseParameter< propulsion::ConstantThrustMagnitudeWrapper  > >
                                    ( std::dynamic_pointer_cast< propulsion::ConstantThrustMagnitudeWrapper >( thrustWrapper ),
                                      currentBodyName, doubleParameterName->parameterType_.second.second );
                        }
                    }
                }
            }

            break;
        }
        case inverse_tidal_quality_factor:
        {
            if( propagatorSettings == nullptr )
            {
                throw std::runtime_error( "Error when creating inverse_tidal_quality_factor parameter, no propagatorSettings provided." );
            }

            // Check input consistency
            std::shared_ptr< InverseTidalQualityFactorEstimatableParameterSettings > qualityFactorSettings =
                    std::dynamic_pointer_cast< InverseTidalQualityFactorEstimatableParameterSettings >( doubleParameterName );
            if( qualityFactorSettings == nullptr )
            {
                throw std::runtime_error( "Error, expected inverse tidal quality factor parameter settings." );
            }
            else
            {
                std::vector< std::shared_ptr< basic_astrodynamics::AccelerationModel3d > > associatedAccelerationModels =
                        getAccelerationModelsListForParametersFromBase< InitialStateParameterType, TimeType >( propagatorSettings, doubleParameterName );
                std::vector< std::shared_ptr< DirectTidalDissipationAcceleration > > associatedTidalAccelerationModels;
                for( unsigned int i = 0; i < associatedAccelerationModels.size( ); i++ )
                {
                    // Create parameter object
                    if( std::dynamic_pointer_cast< DirectTidalDissipationAcceleration >( associatedAccelerationModels.at( i ) )
                        != nullptr )
                    {
                        associatedTidalAccelerationModels.push_back(
                                std::dynamic_pointer_cast< DirectTidalDissipationAcceleration >( associatedAccelerationModels.at( i ) ) );
                    }
                    else
                    {
                        throw std::runtime_error(
                                "Error, expected DirectTidalDissipationAcceleration in list when creating inverse_tidal_quality_factor parameter" );
                    }
                }
                doubleParameterToEstimate = std::make_shared< InverseTidalQualityFactor >(
                        associatedTidalAccelerationModels, currentBodyName, qualityFactorSettings->deformingBodies_ );
            }
            break;
        }
        case yarkovsky_parameter:
        {
            if( propagatorSettings == nullptr )
            {
                throw std::runtime_error( "Error when creating yarkovsky_parameter parameter, no propagatorSettings provided." );
            }

            std::vector< std::shared_ptr< basic_astrodynamics::AccelerationModel3d > > associatedAccelerationModels =
                getAccelerationModelsListForParametersFromBase< InitialStateParameterType, TimeType >( propagatorSettings, doubleParameterName );
            std::vector< std::shared_ptr< electromagnetism::YarkovskyAcceleration > > associatedYarkovskyAccelerationModels;
            for( unsigned int i = 0; i < associatedAccelerationModels.size( ); i++ )
            {
                // Create parameter object
                if( std::dynamic_pointer_cast< electromagnetism::YarkovskyAcceleration >( associatedAccelerationModels.at( i ) )
                    != nullptr )
                {
                    associatedYarkovskyAccelerationModels.push_back(
                        std::dynamic_pointer_cast< electromagnetism::YarkovskyAcceleration >( associatedAccelerationModels.at( i ) ) );
                }
                else
                {
                    throw std::runtime_error(
                        "Error, expected YarkovskyAcceleration in list when creating yarkovsky_parameter parameter" );
                }
            }
            if( associatedYarkovskyAccelerationModels.size( ) != 1 )
            {
                throw std::runtime_error(
                    "Error, expected single YarkovskyAcceleration in list when creating yarkovsky_parameter parameter, found " +
                    std::to_string( associatedYarkovskyAccelerationModels.size( ) ) );
            }
            doubleParameterToEstimate = std::make_shared< YarkovskyParameter >(
                associatedYarkovskyAccelerationModels.at( 0 ), currentBodyName, doubleParameterName->parameterType_.second.second );
            break;
        }
        default:
            throw std::runtime_error( "Warning, this double parameter has not yet been implemented when making parameters" );
            break;
        }
    }

    if( doubleParameterName->customPartialSettings_.size( ) != 0 )
    {
        doubleParameterToEstimate->setCustomPartialSettings( doubleParameterName->customPartialSettings_ );
    }

    return doubleParameterToEstimate;
}

//! Function to create an interface object for estimating a parameter defined by a list of double values
/*!
 * Function to create an interface object for estimating a parameter defined by a list of single double values
 * \param vectorParameterName Object defining the parameter interface that is to be created.
 * \param bodies Map of body objects containing the fll simulation environment.
 * \param propagatorSettings Object defining all settigns for the propagator; empty by default (only required for
 * selected parameters).
 * \return Interface object for estimating parameter.
 */
template< typename InitialStateParameterType, typename TimeType >
std::shared_ptr< estimatable_parameters::EstimatableParameter< Eigen::VectorXd > > createVectorParameterToEstimate(
        const std::shared_ptr< estimatable_parameters::EstimatableParameterSettings >& vectorParameterName,
        const SystemOfBodies& bodies,
        const std::shared_ptr< propagators::PropagatorSettings< InitialStateParameterType > > propagatorSettings =
        std::shared_ptr< propagators::PropagatorSettings< InitialStateParameterType > >( ) )
{
    using namespace simulation_setup;
    using namespace ephemerides;
    using namespace gravitation;
    using namespace estimatable_parameters;

    std::shared_ptr< EstimatableParameter< Eigen::VectorXd > > vectorParameterToEstimate;

    // Check input consistency.
    if( isDoubleParameter( vectorParameterName->parameterType_.first ) != false )
    {
        std::string errorMessage = "Error when requesting to make vector parameter " +
                std::to_string( vectorParameterName->parameterType_.first ) +
                " of  " + std::string( vectorParameterName->parameterType_.second.first ) +
                ", parameter is not a vector parameter ";
        throw std::runtime_error( errorMessage );
    }
    else
    {
        // Check if body associated with parameter exists.
        std::string currentBodyName = vectorParameterName->parameterType_.second.first;
        std::shared_ptr< Body > currentBody;
        if( ( currentBodyName != "" ) && ( bodies.count( currentBodyName ) == 0 ) )
        {
            std::string errorMessage = "Warning when creating parameters to estimate, body " +
                    currentBodyName  + "not in system of bodies " + std::to_string( vectorParameterName->parameterType_.first );
            throw std::runtime_error( errorMessage );
        }
        else if( ( currentBodyName != "" ) )
        {
            currentBody = bodies.at( currentBodyName );
        }

        // Identify parameter type.
        switch( vectorParameterName->parameterType_.first )
        {
        case constant_additive_observation_bias:
        {
            std::shared_ptr< ConstantObservationBiasEstimatableParameterSettings > biasSettings =
                    std::dynamic_pointer_cast< ConstantObservationBiasEstimatableParameterSettings >( vectorParameterName );
            if( biasSettings == nullptr )
            {
                throw std::runtime_error( "Error when creating constant observation bias, input is inconsistent" );
            }
            else
            {
                vectorParameterToEstimate = std::make_shared< ConstantObservationBiasParameter >(
                            std::function< Eigen::VectorXd( ) >( ),
                            std::function< void( const Eigen::VectorXd& ) >( ),
                            biasSettings->linkEnds_.linkEnds_, biasSettings->observableType_, true );
            }
            break;
        }
        case constant_relative_observation_bias:
        {
            std::shared_ptr< ConstantObservationBiasEstimatableParameterSettings > biasSettings =
                    std::dynamic_pointer_cast< ConstantObservationBiasEstimatableParameterSettings >( vectorParameterName );
            if( biasSettings == nullptr )
            {
                throw std::runtime_error( "Error when creating constant observation bias, input is inconsistent" );
            }
            else
            {
                vectorParameterToEstimate = std::make_shared< ConstantObservationBiasParameter >(
                            std::function< Eigen::VectorXd( ) >( ),
                            std::function< void( const Eigen::VectorXd& ) >( ),
                            biasSettings->linkEnds_.linkEnds_, biasSettings->observableType_, false );
            }
            break;
        }
        case arcwise_constant_additive_observation_bias:
        {
            std::shared_ptr< ArcWiseConstantObservationBiasEstimatableParameterSettings > biasSettings =
                    std::dynamic_pointer_cast< ArcWiseConstantObservationBiasEstimatableParameterSettings >( vectorParameterName );
            if( biasSettings == nullptr )
            {
                throw std::runtime_error( "Error when creating arcwise constant observation bias, input is inconsistent" );
            }
            else
            {
                vectorParameterToEstimate = std::make_shared< ArcWiseObservationBiasParameter >(
                            biasSettings->arcStartTimes_,
                            std::function< std::vector< Eigen::VectorXd >( ) >( ),
                            std::function< void( const std::vector< Eigen::VectorXd >& ) >( ),
                            observation_models::getLinkEndIndicesForLinkEndTypeAtObservable(
                                biasSettings->observableType_, biasSettings->linkEndForTime_, biasSettings->linkEnds_.size( ) ).at( 0 ),
                            biasSettings->linkEnds_.linkEnds_, biasSettings->observableType_, true );
            }
            break;
        }
        case arcwise_constant_relative_observation_bias:
        {
            std::shared_ptr< ArcWiseConstantObservationBiasEstimatableParameterSettings > biasSettings =
                    std::dynamic_pointer_cast< ArcWiseConstantObservationBiasEstimatableParameterSettings >( vectorParameterName );
            if( biasSettings == nullptr )
            {
                throw std::runtime_error( "Error when creating arcwise constant relative observation bias, input is inconsistent" );
            }
            else
            {
                vectorParameterToEstimate = std::make_shared< ArcWiseObservationBiasParameter >(
                            biasSettings->arcStartTimes_,
                            std::function< std::vector< Eigen::VectorXd >( ) >( ),
                            std::function< void( const std::vector< Eigen::VectorXd >& ) >( ),
                            observation_models::getLinkEndIndicesForLinkEndTypeAtObservable(
                                biasSettings->observableType_, biasSettings->linkEndForTime_, biasSettings->linkEnds_.size( ) ).at( 0 ),
                            biasSettings->linkEnds_.linkEnds_, biasSettings->observableType_, false );
            }
            break;
        }
        case constant_time_drift_observation_bias:
        {
            std::shared_ptr< ConstantTimeDriftBiasEstimatableParameterSettings > biasSettings =
                    std::dynamic_pointer_cast< ConstantTimeDriftBiasEstimatableParameterSettings >( vectorParameterName );
            if( biasSettings == nullptr )
            {
                throw std::runtime_error( "Error when creating constant time drift bias, input is inconsistent" );
            }
            else
            {
                vectorParameterToEstimate = std::make_shared< ConstantTimeDriftBiasParameter >(
                        std::function< Eigen::VectorXd( ) >( ),
                        std::function< void( const Eigen::VectorXd& ) >( ),
                        observation_models::getLinkEndIndicesForLinkEndTypeAtObservable(
                                biasSettings->observableType_, biasSettings->linkEndForTime_, biasSettings->linkEnds_.size( ) ).at( 0 ),
                        biasSettings->linkEnds_, biasSettings->observableType_, biasSettings->referenceEpoch_ );
            }
            break;
        }
        case arc_wise_time_drift_observation_bias:
        {
            std::shared_ptr< ArcWiseTimeDriftBiasEstimatableParameterSettings > timeBiasSettings =
                    std::dynamic_pointer_cast< ArcWiseTimeDriftBiasEstimatableParameterSettings >( vectorParameterName );
            if( timeBiasSettings == nullptr )
            {
                throw std::runtime_error( "Error when creating arcwise time drift bias, input is inconsistent" );
            }
            else
            {
                vectorParameterToEstimate = std::make_shared< ArcWiseTimeDriftBiasParameter >(
                        timeBiasSettings->arcStartTimes_,
                        std::function< std::vector< Eigen::VectorXd >( ) >( ),
                        std::function< void( const std::vector< Eigen::VectorXd >& ) >( ),
                        observation_models::getLinkEndIndicesForLinkEndTypeAtObservable(
                                timeBiasSettings->observableType_, timeBiasSettings->linkEndForTime_, timeBiasSettings->linkEnds_.size( ) ).at( 0 ),
                        timeBiasSettings->linkEnds_, timeBiasSettings->observableType_, timeBiasSettings->referenceEpochs_ );
            }
            break;
        }
        case constant_time_observation_bias:
        {
            std::shared_ptr< ConstantTimeBiasEstimatableParameterSettings > biasSettings =
                    std::dynamic_pointer_cast< ConstantTimeBiasEstimatableParameterSettings >( vectorParameterName );
            if( biasSettings == nullptr )
            {
                throw std::runtime_error( "Error when creating constant time bias, input is inconsistent" );
            }
            else
            {
                vectorParameterToEstimate = std::make_shared< ConstantTimeBiasParameter >(
                        std::function< Eigen::VectorXd( ) >( ),
                        std::function< void( const Eigen::VectorXd& ) >( ),
                        observation_models::getLinkEndIndicesForLinkEndTypeAtObservable(
                                biasSettings->observableType_, biasSettings->linkEndForTime_, biasSettings->linkEnds_.size( ) ).at( 0 ),
                        biasSettings->linkEnds_, biasSettings->observableType_ );
            }
            break;
        }
        case arc_wise_time_observation_bias:
        {
            std::shared_ptr< ArcWiseTimeBiasEstimatableParameterSettings > timeBiasSettings =
                    std::dynamic_pointer_cast< ArcWiseTimeBiasEstimatableParameterSettings >( vectorParameterName );
            if( timeBiasSettings == nullptr )
            {
                throw std::runtime_error( "Error when creating arcwise time bias, input is inconsistent" );
            }
            else
            {
                vectorParameterToEstimate = std::make_shared< ArcWiseTimeBiasParameter >(
                        timeBiasSettings->arcStartTimes_,
                        std::function< std::vector< Eigen::VectorXd >( ) >( ),
                        std::function< void( const std::vector< Eigen::VectorXd >& ) >( ),
                        observation_models::getLinkEndIndicesForLinkEndTypeAtObservable(
                                timeBiasSettings->observableType_, timeBiasSettings->linkEndForTime_, timeBiasSettings->linkEnds_.size( ) ).at( 0 ),
                        timeBiasSettings->linkEnds_, timeBiasSettings->observableType_ );
            }
            break;
        }
        case rotation_pole_position:
            if( std::dynamic_pointer_cast< SimpleRotationalEphemeris >( currentBody->getRotationalEphemeris( ) ) == nullptr )
            {
                std::string errorMessage = "Warning, no simple rotational ephemeris present in body " + currentBodyName +
                        " when making constant rotation orientation parameter";
                throw std::runtime_error( errorMessage );
            }
            else
            {
                vectorParameterToEstimate = std::make_shared< ConstantRotationalOrientation >
                        ( std::dynamic_pointer_cast< ephemerides::SimpleRotationalEphemeris >
                          ( currentBody->getRotationalEphemeris( ) ), currentBodyName );

            }
            break;

        case spherical_harmonics_cosine_coefficient_block:
        {
            std::shared_ptr< GravityFieldModel > gravityField = currentBody->getGravityFieldModel( );
            std::shared_ptr< SphericalHarmonicsGravityField > shGravityField =
                    std::dynamic_pointer_cast< SphericalHarmonicsGravityField >( gravityField );
            if( shGravityField == nullptr )
            {
                std::string errorMessage = "Error, requested spherical harmonic cosine coefficient block parameter of " +
                        std::string( vectorParameterName->parameterType_.second.first ) +
                        ", but body does not have a spherical harmonic gravity field.";
                throw std::runtime_error( errorMessage );
            }
            else
            {
                // Check if spherical harmonic gravity field is static or time-dependent; set associated
                // functions accordingly
                std::shared_ptr< TimeDependentSphericalHarmonicsGravityField > timeDependentShField =
                        std::dynamic_pointer_cast< TimeDependentSphericalHarmonicsGravityField >( shGravityField );

                std::function< Eigen::MatrixXd( ) > getCosineCoefficientsFunction;
                std::function< void( Eigen::MatrixXd ) > setCosineCoefficientsFunction;

                if( timeDependentShField == nullptr )
                {
                    getCosineCoefficientsFunction = std::bind( &SphericalHarmonicsGravityField::getCosineCoefficients,
                                                               shGravityField );
                    setCosineCoefficientsFunction = std::bind( &SphericalHarmonicsGravityField::setCosineCoefficients,
                                                               shGravityField, std::placeholders::_1 );
                }
                else
                {
                    getCosineCoefficientsFunction = std::bind(
                                &TimeDependentSphericalHarmonicsGravityField::getNominalCosineCoefficients,
                                timeDependentShField );
                    setCosineCoefficientsFunction = std::bind(
                                &TimeDependentSphericalHarmonicsGravityField::setNominalCosineCoefficients,
                                timeDependentShField, std::placeholders::_1 );
                }

                // Create cosine coefficients estimation object.
                std::shared_ptr< SphericalHarmonicEstimatableParameterSettings > blockParameterSettings =
                        std::dynamic_pointer_cast< SphericalHarmonicEstimatableParameterSettings >( vectorParameterName );
                if( blockParameterSettings != nullptr )
                {
                    vectorParameterToEstimate = std::make_shared< SphericalHarmonicsCosineCoefficients >(
                                getCosineCoefficientsFunction,
                                setCosineCoefficientsFunction,
                                blockParameterSettings->blockIndices_,
                                vectorParameterName->parameterType_.second.first );
                }
                else
                {
                    throw std::runtime_error( "Error, expected SphericalHarmonicEstimatableParameterSettings for cosine coefficients" );
                }
            }
            break;
        }
        case spherical_harmonics_sine_coefficient_block:
        {
            std::shared_ptr< GravityFieldModel > gravityField = currentBody->getGravityFieldModel( );
            std::shared_ptr< SphericalHarmonicsGravityField > shGravityField =
                    std::dynamic_pointer_cast< SphericalHarmonicsGravityField >( gravityField );
            if( shGravityField == nullptr )
            {
                std::string errorMessage = "Error, requested spherical harmonic sine coefficient block parameter of " +
                        std::string( vectorParameterName->parameterType_.second.first ) +
                        ", but body does not have a spherical harmonic gravity field.";
                throw std::runtime_error( errorMessage );

            }
            else
            {
                std::shared_ptr< SphericalHarmonicEstimatableParameterSettings > blockParameterSettings =
                        std::dynamic_pointer_cast< SphericalHarmonicEstimatableParameterSettings >( vectorParameterName );

                // Check if spherical harmonic gravity field is static or time-dependent; set associated
                // functions accordingly
                std::function< Eigen::MatrixXd( ) > getSineCoefficientsFunction;
                std::function< void( Eigen::MatrixXd ) > setSineCoefficientsFunction;
                std::shared_ptr< TimeDependentSphericalHarmonicsGravityField > timeDependentShField =
                        std::dynamic_pointer_cast< TimeDependentSphericalHarmonicsGravityField >( shGravityField );

                if( timeDependentShField == nullptr )
                {
                    getSineCoefficientsFunction = std::bind( &SphericalHarmonicsGravityField::getSineCoefficients,
                                                             shGravityField );
                    setSineCoefficientsFunction = std::bind( &SphericalHarmonicsGravityField::setSineCoefficients,
                                                             shGravityField, std::placeholders::_1 );
                }
                else
                {
                    getSineCoefficientsFunction = std::bind(
                                &TimeDependentSphericalHarmonicsGravityField::getNominalSineCoefficients,
                                timeDependentShField );
                    setSineCoefficientsFunction = std::bind(
                                &TimeDependentSphericalHarmonicsGravityField::setNominalSineCoefficients,
                                timeDependentShField, std::placeholders::_1 );
                }

                // Create sine coefficients estimation object.
                if( blockParameterSettings != nullptr )
                {
                    vectorParameterToEstimate = std::make_shared< SphericalHarmonicsSineCoefficients >(
                                getSineCoefficientsFunction,
                                setSineCoefficientsFunction,
                                blockParameterSettings->blockIndices_,
                                vectorParameterName->parameterType_.second.first );
                }
                else
                {
                    throw std::runtime_error( "Error, expected SphericalHarmonicEstimatableParameterSettings for sine coefficients" );
                }
            }

            break;
        }
        case ground_station_position:
        {

            if( currentBody->getGroundStationMap( ).count( vectorParameterName->parameterType_.second.second ) == 0 )
            {
                std::string errorMessage =
                        "Error, requested ground station position parameter of "
                        + vectorParameterName->parameterType_.second.first + " "
                        + vectorParameterName->parameterType_.second.second + " , but ground station was not found";
                throw std::runtime_error( errorMessage );
            }
            else
            {
                std::shared_ptr< ground_stations::GroundStationState > groundStationState =
                        currentBody->getGroundStation( vectorParameterName->parameterType_.second.second )->
                        getNominalStationState( );
                if( groundStationState == nullptr )
                {
                    std::string errorMessage =
                            "Error, requested ground station position parameter of " +
                            vectorParameterName->parameterType_.second.first + " " +
                            vectorParameterName->parameterType_.second.second +
                            "  but nominal ground station state is nullptr";
                    throw std::runtime_error( errorMessage );
                }
                else
                {
                    vectorParameterToEstimate = std::make_shared< GroundStationPosition  >(
                                groundStationState, vectorParameterName->parameterType_.second.first,
                                vectorParameterName->parameterType_.second.second );
                }
            }
            break;
        }
        case reference_point_position:
        {
            if( currentBody->getVehicleSystems( ) == nullptr )
            {
                std::string errorMessage =
                    "Error, requested reference point position parameter of "
                    + vectorParameterName->parameterType_.second.first + " "
                    + vectorParameterName->parameterType_.second.second + " , but no system models found";
                throw std::runtime_error( errorMessage );
            }
            else
            {
                vectorParameterToEstimate = std::make_shared< ReferencePointPosition  >(
                    currentBody->getVehicleSystems( ),
                    vectorParameterName->parameterType_.second.first,
                    vectorParameterName->parameterType_.second.second );
            }
            break;
        }
        case empirical_acceleration_coefficients:
        {
            if( propagatorSettings == nullptr )
            {
                throw std::runtime_error( "Error when creating empirical_acceleration_coefficients parameter, no propagatorSettings provided." );
            }

            // Check input consistency
            std::shared_ptr< EmpiricalAccelerationEstimatableParameterSettings > empiricalAccelerationSettings =
                    std::dynamic_pointer_cast< EmpiricalAccelerationEstimatableParameterSettings >( vectorParameterName );
            if( empiricalAccelerationSettings == nullptr )
            {
                throw std::runtime_error(
                            "Error when trying to make constant empirical acceleration coefficients parameter, settings type inconsistent" );
            }
            else
            {

                std::vector< std::shared_ptr< basic_astrodynamics::AccelerationModel3d > > associatedAccelerationModels =
                        getAccelerationModelsListForParametersFromBase< InitialStateParameterType, TimeType >( propagatorSettings, vectorParameterName );
                std::vector< std::shared_ptr< basic_astrodynamics::EmpiricalAcceleration > > empiricalAccelerations;
                for( unsigned int i = 0; i < associatedAccelerationModels.size( ); i++ )
                {
                    // Create parameter object
                    if( std::dynamic_pointer_cast< basic_astrodynamics::EmpiricalAcceleration >( associatedAccelerationModels.at( i ) )
                            != nullptr )
                    {
                        empiricalAccelerations.push_back(
                                    std::dynamic_pointer_cast< basic_astrodynamics::EmpiricalAcceleration >( associatedAccelerationModels.at( i ) ) );
                    }
                    else
                    {
                        throw std::runtime_error(
                                    "Error, expected EmpiricalAcceleration in list when creating empirical_acceleration_coefficients parameter" );
                    }
                }

                // Create empirical acceleration parameter
                vectorParameterToEstimate = std::make_shared< EmpiricalAccelerationCoefficientsParameter >(
                            empiricalAccelerations,
                            empiricalAccelerationSettings->parameterType_.second.first,
                            empiricalAccelerationSettings->parameterType_.second.second,
                            empiricalAccelerationSettings->componentsToEstimate_ );


            }
            break;
        }
        case arc_wise_radiation_pressure_coefficient:
        {
            // Check input consistency
            std::shared_ptr< ArcWiseRadiationPressureCoefficientEstimatableParameterSettings > radiationPressureCoefficientSettings =
                    std::dynamic_pointer_cast< ArcWiseRadiationPressureCoefficientEstimatableParameterSettings >( vectorParameterName );
            if( radiationPressureCoefficientSettings == nullptr )
            {
                throw std::runtime_error(
                            "Error when trying to make arc-wise radiation pressure coefficients parameter, settings type inconsistent" );
            }
            else
            {
                if( currentBody->getRadiationPressureTargetModel( ) == nullptr )
                {
                    std::string errorMessage = "Error, no radiation pressure interfaces found in body " +
                            currentBodyName + " when making arcwise Cr parameter.";
                    throw std::runtime_error( errorMessage );
                }
                else if( std::dynamic_pointer_cast< electromagnetism::CannonballRadiationPressureTargetModel >( currentBody->getRadiationPressureTargetModel( ) ) == nullptr )
                {
                    std::string errorMessage = "Error, no cannonball radiation pressure target model found in body " +
                                               currentBodyName + " when making arcwise Cr parameter.";
                    throw std::runtime_error( errorMessage );
                }
                else
                {
                    vectorParameterToEstimate = std::make_shared< ArcWiseRadiationPressureCoefficient >(
                        std::dynamic_pointer_cast< electromagnetism::CannonballRadiationPressureTargetModel >( currentBody->getRadiationPressureTargetModel( ) ),
                        radiationPressureCoefficientSettings->arcStartTimeList_,
                        currentBodyName );
                }
                break;
            }
            break;
        }
        case arc_wise_constant_drag_coefficient:
        {
            // Check input consistency
            std::shared_ptr< ArcWiseDragCoefficientEstimatableParameterSettings > dragCoefficientSettings =
                    std::dynamic_pointer_cast< ArcWiseDragCoefficientEstimatableParameterSettings >( vectorParameterName );
            if( dragCoefficientSettings == nullptr )
            {
                throw std::runtime_error(
                            "Error when trying to make arc-wise radiation pressure coefficients parameter, settings type inconsistent" );
            }
            else
            {
                if( currentBody->getAerodynamicCoefficientInterface( ) == nullptr )
                {
                    std::string errorMessage = "Error, no aerodynamic coefficient interfaces found in body " +
                            currentBodyName + " when making arcwise Cd parameter.";
                    throw std::runtime_error( errorMessage );
                }
                else if( std::dynamic_pointer_cast< aerodynamics::CustomAerodynamicCoefficientInterface >(
                             currentBody->getAerodynamicCoefficientInterface( ) ) == nullptr )
                {
                    std::string errorMessage = "Error, incompatible aerodynamic coefficient interfaces found in body " +
                            currentBodyName + " when making arcwise Cd parameter.";
                    throw std::runtime_error( errorMessage );
                }
                else
                {
                    vectorParameterToEstimate = std::make_shared< ArcWiseConstantDragCoefficient >(
                                std::dynamic_pointer_cast< aerodynamics::CustomAerodynamicCoefficientInterface >(
                                    currentBody->getAerodynamicCoefficientInterface( ) ),
                                dragCoefficientSettings->arcStartTimeList_,
                                currentBodyName );
                }
                break;
            }
            break;

        }
        case arc_wise_empirical_acceleration_coefficients:
        {
            if( propagatorSettings == nullptr )
            {
                throw std::runtime_error( "Error when creating arc_wise_empirical_acceleration_coefficients parameter, no propagatorSettings provided." );
            }

            // Check input consistency
            std::shared_ptr< ArcWiseEmpiricalAccelerationEstimatableParameterSettings > empiricalAccelerationSettings =
                    std::dynamic_pointer_cast< ArcWiseEmpiricalAccelerationEstimatableParameterSettings >( vectorParameterName );
            if( empiricalAccelerationSettings == nullptr )
            {
                throw std::runtime_error(
                            "Error when trying to make constant empirical acceleration coefficients parameter, settings type inconsistent" );
            }
            else
            {

                std::vector< std::shared_ptr< basic_astrodynamics::AccelerationModel3d > > associatedAccelerationModels =
                        getAccelerationModelsListForParametersFromBase< InitialStateParameterType, TimeType >( propagatorSettings, vectorParameterName );
                std::vector< std::shared_ptr< basic_astrodynamics::EmpiricalAcceleration > > empiricalAccelerations;
                for( unsigned int i = 0; i < associatedAccelerationModels.size( ); i++ )
                {
                    // Create parameter object
                    if( std::dynamic_pointer_cast< basic_astrodynamics::EmpiricalAcceleration >( associatedAccelerationModels.at( i ) )
                            != nullptr )
                    {
                        empiricalAccelerations.push_back(
                                    std::dynamic_pointer_cast< basic_astrodynamics::EmpiricalAcceleration >( associatedAccelerationModels.at( i ) ) );
                    }
                    else
                    {
                        throw std::runtime_error(
                                    "Error, expected EmpiricalAcceleration in list when creating arc_wise_empirical_acceleration_coefficients parameter" );
                    }
                }
                // Create arcwise empirical acceleration parameter
                vectorParameterToEstimate = std::make_shared< ArcWiseEmpiricalAccelerationCoefficientsParameter >(
                            empiricalAccelerations, empiricalAccelerationSettings->parameterType_.second.first,
                            empiricalAccelerationSettings->parameterType_.second.second,
                            empiricalAccelerationSettings->componentsToEstimate_, empiricalAccelerationSettings->arcStartTimeList_ );

            }

            break;
        }
        case full_degree_tidal_love_number:
        {
            // Check input consistency
            std::shared_ptr< FullDegreeTidalLoveNumberEstimatableParameterSettings > tidalLoveNumberSettings =
                    std::dynamic_pointer_cast< FullDegreeTidalLoveNumberEstimatableParameterSettings >( vectorParameterName );
            if( tidalLoveNumberSettings == nullptr )
            {
                throw std::runtime_error( "Error, expected tidal love number parameter settings." );
            }
            else
            {
                // Check consistency of body gravity field
                std::shared_ptr< GravityFieldModel > gravityField = currentBody->getGravityFieldModel( );
                std::shared_ptr< TimeDependentSphericalHarmonicsGravityField > timeDepGravityField =
                        std::dynamic_pointer_cast< TimeDependentSphericalHarmonicsGravityField >( gravityField );
                if( timeDepGravityField == nullptr )
                {
                    throw std::runtime_error(
                                "Error, requested tidal love number parameter of " +
                                vectorParameterName->parameterType_.second.first +
                                ", but body does not have a time dependent spherical harmonic gravity field." );
                }
                else if( currentBody->getGravityFieldVariationSet( ) == nullptr )
                {
                    throw std::runtime_error( "Error, requested tidal love number parameter of " +
                                              vectorParameterName->parameterType_.second.first +
                                              ", but body does not have gravity field variations" );
                }
                else
                {

                    // Get associated gravity field variation
                    std::shared_ptr< gravitation::BasicSolidBodyTideGravityFieldVariations > gravityFieldVariation =
                            std::dynamic_pointer_cast< gravitation::BasicSolidBodyTideGravityFieldVariations >(
                                currentBody->getGravityFieldVariationSet( )->getDirectTidalGravityFieldVariation(
                                    tidalLoveNumberSettings->deformingBodies_ ) );

                    // Create parameter object
                    if( gravityFieldVariation != nullptr )
                    {
                        vectorParameterToEstimate = std::make_shared< FullDegreeTidalLoveNumber >(
                                    gravityFieldVariation, currentBodyName, tidalLoveNumberSettings->degree_,
                                    tidalLoveNumberSettings->useComplexValue_ );
                    }
                    else
                    {
                        throw std::runtime_error(
                                    "Error, expected BasicSolidBodyTideGravityFieldVariations for tidal love number" );
                    }
                }
            }
            break;
        }
        case single_degree_variable_tidal_love_number:
        {
            // Check input consistency
            std::shared_ptr< SingleDegreeVariableTidalLoveNumberEstimatableParameterSettings > tidalLoveNumberSettings =
                    std::dynamic_pointer_cast< SingleDegreeVariableTidalLoveNumberEstimatableParameterSettings >( vectorParameterName );
            if( tidalLoveNumberSettings == nullptr )
            {
                throw std::runtime_error( "Error, expected variable tidal love number parameter settings " );
            }
            else
            {
                // Check consistency of body gravity field
                std::shared_ptr< TimeDependentSphericalHarmonicsGravityField > timeDepGravityField =
                        std::dynamic_pointer_cast< TimeDependentSphericalHarmonicsGravityField >(
                            currentBody->getGravityFieldModel( ) );
                if( timeDepGravityField == nullptr )
                {
                    throw std::runtime_error(
                                "Error, requested variable tidal love number parameter of " +
                                vectorParameterName->parameterType_.second.first +
                                ", but body does not have a time dependent spherical harmonic gravity field." );
                }
                else if( currentBody->getGravityFieldVariationSet( ) == nullptr )
                {
                    throw std::runtime_error( "Error, requested variable tidal love number parameter of " +
                                              vectorParameterName->parameterType_.second.first +
                                              ", but body does not have gravity field variations" );
                }
                else
                {
                    // Get associated gravity field variation
                    std::shared_ptr< gravitation::BasicSolidBodyTideGravityFieldVariations > gravityFieldVariation =
                            std::dynamic_pointer_cast< gravitation::BasicSolidBodyTideGravityFieldVariations >(
                                currentBody->getGravityFieldVariationSet( )->getDirectTidalGravityFieldVariation(
                                    tidalLoveNumberSettings->deformingBodies_ ) );

                    // Create parameter object
                    if( gravityFieldVariation != nullptr )
                    {
                        std::vector< int > orders = tidalLoveNumberSettings->orders_;
                        if( std::find( orders.begin( ), orders.end( ), 0 ) != orders.end( ) &&
                                tidalLoveNumberSettings->useComplexValue_ )
                        {
                            std::cerr << "Warning, creating parameter to estimate complex Love number at order 0, but imaginary part has no influence on dynamcis" << std::endl;
                        }
                        vectorParameterToEstimate = std::make_shared< SingleDegreeVariableTidalLoveNumber >(
                                    gravityFieldVariation, currentBodyName, tidalLoveNumberSettings->degree_,
                                    tidalLoveNumberSettings->orders_, tidalLoveNumberSettings->useComplexValue_ );
                    }
                    else
                    {
                        throw std::runtime_error(
                                    "Error, expected BasicSolidBodyTideGravityFieldVariations for variable tidal love number" );
                    }
                }
            }
            break;
        }
        case desaturation_delta_v_values:
        {
            if( propagatorSettings == nullptr )
            {
                throw std::runtime_error( "Error when creating desaturation_delta_v_values parameter, no propagatorSettings provided." );
            }
            // Check input consistency.
            std::string acceleratedBody = vectorParameterName->parameterType_.second.first;

            // Retrieve acceleration model.
            std::vector< std::shared_ptr< basic_astrodynamics::AccelerationModel< Eigen::Vector3d > > > desaturationAccelerationModels =
                    getAccelerationModelsListForParametersFromBase< InitialStateParameterType, TimeType >( propagatorSettings, vectorParameterName );

            if( desaturationAccelerationModels.size( ) == 0 )
            {
                throw std::runtime_error( "Error when making desaturation Delta V parameter, no acceleration models found in list" );

            }
            else if( desaturationAccelerationModels.size( ) > 1 )
            {
                throw std::runtime_error( "Error when making desaturation Delta V parameter, multiple acceleration models found in list" );

            }
            else
            {
                // Create desaturation deltaV values parameter.
                vectorParameterToEstimate = std::make_shared< DesaturationDeltaV >(
                            std::dynamic_pointer_cast< propulsion::MomentumWheelDesaturationThrustAcceleration >(
                                desaturationAccelerationModels.at( 0 ) ), acceleratedBody );
            }

            break;
        }
        case periodic_spin_variation:
        {
            if( std::dynamic_pointer_cast< PlanetaryRotationModel >( currentBody->getRotationalEphemeris( ) ) == nullptr )
            {
                std::string errorMessage = "Warning, no full planetary rotational ephemeris" + currentBodyName +
                        " when making periodic spin variation parameter";
                throw std::runtime_error( errorMessage );
            }
            else
            {

                vectorParameterToEstimate = std::make_shared< PeriodicSpinVariation >
                        ( std::dynamic_pointer_cast< PlanetaryRotationModel > ( currentBody->getRotationalEphemeris( ) ), currentBodyName);

            }
            break;
        }
        case polar_motion_amplitude:
        {
            if( std::dynamic_pointer_cast< PlanetaryRotationModel >( currentBody->getRotationalEphemeris( ) ) == nullptr )
            {
                std::string errorMessage = "Warning, no full planetary rotational ephemeris" + currentBodyName +
                        " when making polar motion amplitude parameter";
                throw std::runtime_error( errorMessage );
            }
            else
            {
                vectorParameterToEstimate = std::make_shared< PolarMotionAmplitude >
                        ( std::dynamic_pointer_cast< PlanetaryRotationModel > ( currentBody->getRotationalEphemeris( ) ), currentBodyName);
            }
            break;
        }
<<<<<<< HEAD
        case custom_estimated_parameter:
        {
            std::shared_ptr< CustomEstimatableParameterSettings > customParameterSettings =
                std::dynamic_pointer_cast< CustomEstimatableParameterSettings >( vectorParameterName );
            if( customParameterSettings == nullptr )
            {
                throw std::runtime_error( "Error, expected variable custom parameter settings " );
            }
            else
            {
                vectorParameterToEstimate = std::make_shared< CustomEstimatableParameter >
                    ( customParameterSettings->parameterType_.second.second,
                      customParameterSettings->parameterSize_,
                      customParameterSettings->getParameterFunction_,
                      customParameterSettings->setParameterFunction_ );
=======
        case global_polynomial_clock_corrections:
        {
            std::shared_ptr< GlobalPolynomialClockCorrectionsParameterSettings > polynomialClockParameterSettings =
                    std::dynamic_pointer_cast< GlobalPolynomialClockCorrectionsParameterSettings >( vectorParameterName );
            if( polynomialClockParameterSettings == NULL )
            {
                std::cerr<<"Error, expected global polynomial clock variation settings "<<std::endl;
            }
            else
            {
                std::shared_ptr< system_models::TimingSystem > timingSystem =
                        getTimingSystem( polynomialClockParameterSettings->parameterType_.second, bodies );
                if( timingSystem == NULL )
                {
                    std::cerr<<"Error when making global polynomial clock variation parameter, could not find timing system of:  "<<
                             polynomialClockParameterSettings->parameterType_.second.first<<" "<<
                             polynomialClockParameterSettings->parameterType_.second.second<<std::endl;
                }
                else
                {
                    vectorParameterToEstimate = std::make_shared< GlobalPolynomialClockCorrections >(
                            timingSystem, polynomialClockParameterSettings->correctionPowers_,
                            polynomialClockParameterSettings->parameterType_.second.first,
                            polynomialClockParameterSettings->parameterType_.second.second );
                }
            }
            break;
        }
        case arc_wise_polynomial_clock_corrections:
        {
            std::shared_ptr< MultiArcPolynomialClockCorrectionsParameterSettings > polynomialClockParameterSettings =
                    std::dynamic_pointer_cast< MultiArcPolynomialClockCorrectionsParameterSettings >( vectorParameterName );
            if( polynomialClockParameterSettings == NULL )
            {
                std::cerr<<"Error, expected multi-arc polynomial clock variation settings "<<std::endl;
            }
            else
            {
                std::shared_ptr< system_models::TimingSystem > timingSystem =
                        getTimingSystem( polynomialClockParameterSettings->parameterType_.second, bodies );
                if( timingSystem == NULL )
                {
                    std::cerr<<"Error when making multi-arc polynomial clock variation parameter, could not find timing system of:  "<<
                             polynomialClockParameterSettings->parameterType_.second.first<<" "<<
                             polynomialClockParameterSettings->parameterType_.second.second<<std::endl;
                }
                else
                {
                    vectorParameterToEstimate = std::make_shared< MultiArcClockCorrections >(
                            timingSystem, polynomialClockParameterSettings->correctionPowers_,
                            polynomialClockParameterSettings->arcIndices_,
                            polynomialClockParameterSettings->parameterType_.second.first,
                            polynomialClockParameterSettings->parameterType_.second.second );
                }
>>>>>>> 7b3065b2
            }
            break;
        }
        default:
            std::string errorMessage = "Warning, this vector parameter (" +
                    std::to_string( vectorParameterName->parameterType_.first ) +
                    ") has not yet been implemented when making parameters";
            throw std::runtime_error( errorMessage );

            break;
        }
    }

    if( vectorParameterName->customPartialSettings_.size( ) != 0 )
    {
        vectorParameterToEstimate->setCustomPartialSettings( vectorParameterName->customPartialSettings_ );
    }

    return vectorParameterToEstimate;
}


//! Function checking whether the direct tidal parameters to be estimated are not incompatible
//! Tidal time lag and inverse of tidal quality factor cannot be simultaneously estimated for the same body and deforming bodies.
template< typename InitialStateParameterType = double >
bool checkCompatibilityDirectTidalParameters(
        const std::vector< std::shared_ptr< estimatable_parameters::EstimatableParameterSettings > >& parameterNames )
{
    using namespace tudat::estimatable_parameters;

    bool compatibleParameters = true;
    for ( unsigned int i = 0; i < parameterNames.size( ); i++ )
    {
        if ( parameterNames[ i ]->parameterType_.first == direct_dissipation_tidal_time_lag )
        {
            std::string associatedBody = parameterNames[ i ]->parameterType_.second.first;
            std::vector< std::string > deformingBodies = std::dynamic_pointer_cast< DirectTidalTimeLagEstimatableParameterSettings >( parameterNames[ i ] )->deformingBodies_;

            for ( unsigned int j = 0 ; j < parameterNames.size( ) ; j++ )
            {
                if ( i != j )
                {
                    if ( parameterNames[ j ]->parameterType_.first == inverse_tidal_quality_factor )
                    {
                        std::string associatedBody2 = parameterNames[ j ]->parameterType_.second.first;
                        std::vector< std::string > deformingBodies2 =
                                std::dynamic_pointer_cast< InverseTidalQualityFactorEstimatableParameterSettings >( parameterNames[ j ] )->deformingBodies_;

                        if ( ( associatedBody == associatedBody2 ) && ( deformingBodies == deformingBodies2 ) )
                        {
                            compatibleParameters = false;
                        }
                    }
                }
            }
        }
    }
    return compatibleParameters;
}

//! Function to create the interface object for estimating any number/type of parameters.
/*!
 *  Function to create the interface object for estimating any number/type of parameters. This can include both
 *  environmental parameters and initial dynamical states. The types of parameters are defined by the parameterNames m
 *  input variables
 *  \param parameterNames List of objects defining the parameters that are to be estimated.
 *  \param bodies Map of body objects containing the fll simulation environment.
 * \param propagatorSettings Object defining all settigns for the propagator; empty by default (only required for
 * selected parameters).
 *  \return Interface object for estimating a set of parameters.
 */
template< typename InitialStateParameterType = double, typename TimeType = double >
std::shared_ptr< estimatable_parameters::EstimatableParameterSet< InitialStateParameterType > > createParametersToEstimate(
        const std::vector< std::shared_ptr< estimatable_parameters::EstimatableParameterSettings > >& parameterNames,
        const SystemOfBodies& bodies,
        const std::shared_ptr< propagators::PropagatorSettings< InitialStateParameterType > > propagatorSettings =
        std::shared_ptr< propagators::PropagatorSettings< InitialStateParameterType > >( ),
        const std::vector< std::shared_ptr< estimatable_parameters::EstimatableParameterSettings > >& considerParameterNames =
                std::vector< std::shared_ptr< estimatable_parameters::EstimatableParameterSettings > >( ) )

{
    using namespace tudat::estimatable_parameters;

    std::vector< std::shared_ptr< EstimatableParameter< Eigen::Matrix< InitialStateParameterType, Eigen::Dynamic, 1 > > > >
            initialDynamicalParametersToEstimate;
    std::vector< std::shared_ptr< EstimatableParameter< double > > > doubleParametersToEstimate;
    std::vector< std::shared_ptr< EstimatableParameter< Eigen::VectorXd > > > vectorParametersToEstimate;

    // Check that tidal parameters are not inconsistent
    if ( !checkCompatibilityDirectTidalParameters( parameterNames ) )
    {
        throw std::runtime_error( "Error, tidal time lag and inverse tidal quality factor cannot be simultaneously estimated"
                                  " for the same bodies." );
    }

    // Iterate over all parameters.
    bool vectorParameterIsFound = 0;
    bool parameterOrderWarningPrinted = 0;

    for( unsigned int i = 0; i < parameterNames.size( ); i++ )
    {
        // Create initial dynamical parameters.
        if( isParameterDynamicalPropertyInitialState( parameterNames.at( i )->parameterType_.first ) )
        {
            initialDynamicalParametersToEstimate.push_back(
                        createInitialDynamicalStateParameterToEstimate< InitialStateParameterType >(
                            bodies, parameterNames.at( i ) ) );
        }
        // Create parameters defined by single double value
        else if( isDoubleParameter( parameterNames[ i ]->parameterType_.first ) == true )
        {
            doubleParametersToEstimate.push_back( createDoubleParameterToEstimate< InitialStateParameterType, TimeType >(
                                                      parameterNames[ i ], bodies, propagatorSettings ) );
            if( vectorParameterIsFound == true && parameterOrderWarningPrinted == false )
            {
                //std::cerr<<"Warning when creating estimated parameters. The parameters will be ordered such that all parameters (excluding initial states) "<<
                 //          "defined by a single variable will be stored before those represented by a list of variables. "<<
                 //          "The parameter order will be different than those in your parameter settings. It is recommended that you "<<
                  //         "check the parameter order by calling the print_parameter_names(Python)/printEstimatableParameterEntries(C++) function"<<std::endl;
                parameterOrderWarningPrinted = true;
            }
        }
        // Create parameters defined by list of double values
        else if( isDoubleParameter( parameterNames[ i ]->parameterType_.first ) == false )
        {
            vectorParametersToEstimate.push_back( createVectorParameterToEstimate< InitialStateParameterType, TimeType >(
                                                      parameterNames[ i ], bodies, propagatorSettings ) );
            vectorParameterIsFound = true;
        }
        else
        {
            std::string errorMessage = "Error, parameter type of  " +
                    std::string( parameterNames[ i ]->parameterType_.second.first ) + "of " +
                    std::to_string( parameterNames[ i ]->parameterType_.first ) +
                    "not recognized when making estimatable parameter set.";

            throw std::runtime_error( errorMessage );
        }
    }

    std::shared_ptr< EstimatableParameterSet< InitialStateParameterType > > considerParameters;
    if ( !considerParameterNames.empty( ) )
    {
        considerParameters = createParametersToEstimate( considerParameterNames, bodies, propagatorSettings );
    }

    return std::make_shared< EstimatableParameterSet< InitialStateParameterType > >(
                doubleParametersToEstimate, vectorParametersToEstimate, initialDynamicalParametersToEstimate, considerParameters );
}

//! Function to get the multi-arc parameter equivalent of a single-arc initial state parameter
/*!
 *  Function to get the multi-arc parameter equivalent of a single-arc initial state parameter. The initial state arcs are
 *  provided as input to this function.
 *  \param singleArcParameter Single-arc parameter object for which the multi-arc equivalent is to be created.
 *  \param arcStartTimes Vector of start times for separate arcs.
 *  \return Multi-arc parameter equivalent of single-arc initial state parameter input
 */
template< typename StateScalarType >
std::shared_ptr< estimatable_parameters::EstimatableParameter< Eigen::Matrix< StateScalarType, Eigen::Dynamic, 1 > > >
getAssociatedMultiArcParameter(
        const std::shared_ptr< estimatable_parameters::EstimatableParameter<
        Eigen::Matrix< StateScalarType, Eigen::Dynamic, 1 > > > singleArcParameter,
        const std::vector< double >& arcStartTimes )
{
    std::shared_ptr< estimatable_parameters::EstimatableParameter<
            Eigen::Matrix< StateScalarType, Eigen::Dynamic, 1 > > >  multiArcParameter;

    // Check state type
    switch( singleArcParameter->getParameterName( ).first )
    {
    case estimatable_parameters::initial_body_state:
    {
        // Check input consistency
        std::shared_ptr< estimatable_parameters::InitialTranslationalStateParameter< StateScalarType > >
                singleArcTranslationalStateParameter =
                std::dynamic_pointer_cast< estimatable_parameters::InitialTranslationalStateParameter< StateScalarType > >(
                    singleArcParameter );
        if( singleArcTranslationalStateParameter == nullptr )
        {
            throw std::runtime_error(
                        "Error when getting multi-arc parameter from single-arc equivalent, single-arc translational state is inconsistent " );
        }

        // Retrieve single-arc initial state
        Eigen::Matrix< StateScalarType, Eigen::Dynamic, 1 > singleArcInitialState =
                singleArcTranslationalStateParameter->getParameterValue( );

        // Create multi-arc initial states. First arc initial state is taken from single-arc, other initial states set to zero.
        Eigen::Matrix< StateScalarType, Eigen::Dynamic, 1 > multiArcInitialStates =
                Eigen::Matrix< StateScalarType, Eigen::Dynamic, 1 >::Zero( 6 * arcStartTimes.size( ) );
        multiArcInitialStates.segment( 0, 6 ) = singleArcInitialState;

        // Creater multi-arc parameter
        std::vector< std::string > centralBodyList;
        for( unsigned int i = 0; i < arcStartTimes.size( ); i++ )
        {
            centralBodyList.push_back( singleArcTranslationalStateParameter->getCentralBody( ) );
        }
        multiArcParameter = std::make_shared< estimatable_parameters::ArcWiseInitialTranslationalStateParameter<
                StateScalarType > >(
                    singleArcTranslationalStateParameter->getParameterName( ).second.first,
                    arcStartTimes,
                    multiArcInitialStates,
                    centralBodyList,
                    singleArcTranslationalStateParameter->getFrameOrientation( ) );
        break;
    }
    default:
        throw std::runtime_error( "Error when getting multi-arc parameter from single-arc equivalent, parameter type " +
                                          getParameterTypeString( singleArcParameter->getParameterName( ).first ) +
                                  " not recognized." );
    }
    return multiArcParameter;
}


//! Function to get initial state vector of estimated dynamical states.
/*!
 *  Function to get initial state vector of estimated dynamical states (i.e. presently estimated state at propagation
 *  start time.
 *  \param estimatableParameters Object containing all parameters that are to be estimated.
 *  \param propagatorSettings Object containing propagation settings to be used
 *  \return State vector of estimated dynamics at propagation start time.
 */
template< typename InitialStateParameterType = double, typename TimeType = double >
void setInitialStateVectorFromParameterSet(
        const std::shared_ptr< estimatable_parameters::EstimatableParameterSet< InitialStateParameterType > > estimatableParameters,
        const std::shared_ptr< propagators::PropagatorSettings< InitialStateParameterType > > propagatorSettings )
{
    typedef Eigen::Matrix< InitialStateParameterType, Eigen::Dynamic, 1 > VectorType;

    // Retrieve initial dynamical parameters.
    std::vector< std::shared_ptr< estimatable_parameters::EstimatableParameter<
            Eigen::Matrix< InitialStateParameterType, Eigen::Dynamic, 1 > > > > initialDynamicalParameters =
            estimatableParameters->getEstimatedInitialStateParameters( );

    // Initialize state vector.
    Eigen::Matrix< InitialStateParameterType, Eigen::Dynamic, 1 > initialStateVector =
            Eigen::Matrix< InitialStateParameterType, Eigen::Dynamic, 1 >::Zero(
                estimatableParameters->getInitialDynamicalStateParameterSize( ), 1 );

    if( std::dynamic_pointer_cast< propagators::SingleArcPropagatorSettings< InitialStateParameterType, TimeType  > >( propagatorSettings ) != nullptr )
    {
        int vectorSize = 0;
        // Iterate over list of bodies of which the partials of the accelerations acting on them are required.
        for( unsigned int i = 0; i < initialDynamicalParameters.size( ); i++ )
        {
            if( isParameterDynamicalPropertyInitialState( initialDynamicalParameters.at( i )->getParameterName( ).first ) )
            {
                int currentParameterSize = initialDynamicalParameters.at( i )->getParameterSize( );
                initialStateVector.block( vectorSize, 0, currentParameterSize, 1 ) = initialDynamicalParameters.at( i )->getParameterValue( );

                vectorSize += currentParameterSize;
            }
        }

        propagatorSettings->resetInitialStates( initialStateVector.block( 0, 0, vectorSize, 1 ) );
    }
    else if( std::dynamic_pointer_cast< propagators::MultiArcPropagatorSettings< InitialStateParameterType, TimeType > >( propagatorSettings ) )
    {
        std::shared_ptr< propagators::MultiArcPropagatorSettings< InitialStateParameterType, TimeType > > multiArcSettings =
                std::dynamic_pointer_cast< propagators::MultiArcPropagatorSettings< InitialStateParameterType, TimeType > >(
                    propagatorSettings );

        std::vector< std::shared_ptr< propagators::SingleArcPropagatorSettings< InitialStateParameterType, TimeType > > >
                singleArcSettings = multiArcSettings->getSingleArcSettings( );
        int numberOfArcs = singleArcSettings.size( );

        // Counting in how many arcs each body has already been propagated/estimated.
        std::map< propagators::IntegratedStateType, std::map< std::string, unsigned int > > initialStatesBodiesCounter;

        for( int i = 0; i < numberOfArcs; i++ )
        {
            std::map< propagators::IntegratedStateType, std::map< std::pair< std::string, std::string >, VectorType > > currentArcInitialStates;

            std::shared_ptr< propagators::TranslationalStatePropagatorSettings< InitialStateParameterType, TimeType > > singleArcTranslationalStatePropagatorSettings
            = std::dynamic_pointer_cast< propagators::TranslationalStatePropagatorSettings< InitialStateParameterType, TimeType > >( singleArcSettings.at( i ) );

            if ( singleArcTranslationalStatePropagatorSettings == nullptr )
            {
                throw std::runtime_error( "Propagator settings for arc " + std::to_string( i ) + " are not translational state propagator settings. "
                                                                            " Other propagator settings not supported (yet) for multi-arc propagation." );
            }
            else
            {

                for ( unsigned int j = 0; j < initialDynamicalParameters.size( ); j++ ) {
                    VectorType currentParameterValue = initialDynamicalParameters.at(j)->getParameterValue();
                    int currentParameterSize = initialDynamicalParameters.at(j)->getParameterSize();
                    std::pair<std::string, std::string> bodyIdentifier = initialDynamicalParameters.at(j)->getParameterName().second;
//                    std::cout << "body identifier: " << bodyIdentifier.first << " & " << bodyIdentifier.second << "\n\n";

                    auto itr = std::find( singleArcTranslationalStatePropagatorSettings->bodiesToIntegrate_.begin( ),
                                                                          singleArcTranslationalStatePropagatorSettings->bodiesToIntegrate_.end( ), bodyIdentifier.first );
                    if ( itr != singleArcTranslationalStatePropagatorSettings->bodiesToIntegrate_.cend( ) )
                    {
//                        std::cout << "body " << bodyIdentifier.first << " - detected for arc " << i << "\n\n";


                        switch ( initialDynamicalParameters.at( j )->getParameterName( ).first )
                        {
                            case estimatable_parameters::arc_wise_initial_body_state:
                            {
//                                std::cout << "current parameter size: " << currentParameterSize << "\n\n";

                                if ( ( initialStatesBodiesCounter.count( propagators::translational_state )  == 0 )
                                || initialStatesBodiesCounter.at( propagators::translational_state ).count( bodyIdentifier.first ) == 0 )
                                {
                                    initialStatesBodiesCounter[ propagators::translational_state ][ bodyIdentifier.first ] = 0;
                                }
                                int index = initialStatesBodiesCounter.at( propagators::translational_state ).at( bodyIdentifier.first );
//                                std::cout << "index: " << index << "\n\n";


//                                if ( currentParameterSize / numberOfArcs != 6 )
//                                {
//                                    throw std::runtime_error("Error when moving initial states from parameters to propagator settings. Incompatible multi-arc translational state size found");
//                                }
//                                std::cout << "full parameters values: " << currentParameterValue.transpose( ) << "\n\n";
//                                std::cout << "subset parameters values: " << currentParameterValue.segment( index * 6, 6 ).transpose( ) << "\n\n";
                                currentArcInitialStates[ propagators::translational_state ][ bodyIdentifier ] = currentParameterValue.segment( index * 6, 6 );

                                // update counter of propagated/estimated bodies
                                initialStatesBodiesCounter.at( propagators::translational_state ).at( bodyIdentifier.first ) ++;

                                break;
                            }
                            default:
                                throw std::runtime_error("Error when moving initial states from parameters to propagator settings. Multi-arc parameter type not recognized");
                        }
                    }
                }
            }
            propagators::resetSingleArcInitialStates( singleArcSettings.at( i ), currentArcInitialStates );
            multiArcSettings->updateInitialStateFromConsituentSettings( );
        }
    }
    else if( std::dynamic_pointer_cast< propagators::HybridArcPropagatorSettings< InitialStateParameterType, TimeType > >( propagatorSettings ) )
    {
        std::shared_ptr< propagators::HybridArcPropagatorSettings< InitialStateParameterType, TimeType > > hybridArcSettings =
                std::dynamic_pointer_cast< propagators::HybridArcPropagatorSettings< InitialStateParameterType, TimeType > >( propagatorSettings );

        std::shared_ptr< propagators::SingleArcPropagatorSettings< InitialStateParameterType, TimeType > > singleArcSettings =
                hybridArcSettings->getSingleArcPropagatorSettings( );
        std::shared_ptr< propagators::MultiArcPropagatorSettings< InitialStateParameterType, TimeType > > multiArcSettings =
                hybridArcSettings->getMultiArcPropagatorSettings( );

        setInitialStateVectorFromParameterSet< InitialStateParameterType, TimeType >(
                    std::make_shared< estimatable_parameters::EstimatableParameterSet< InitialStateParameterType > >(
                        std::vector< std::shared_ptr< estimatable_parameters::EstimatableParameter< double > > >( ),
                        std::vector< std::shared_ptr< estimatable_parameters::EstimatableParameter< Eigen::VectorXd > > >( ),
                        estimatableParameters->getEstimatedSingleArcInitialStateParameters( ) ), singleArcSettings );
        setInitialStateVectorFromParameterSet< InitialStateParameterType, TimeType >(
                    std::make_shared< estimatable_parameters::EstimatableParameterSet< InitialStateParameterType > >(
                        std::vector< std::shared_ptr< estimatable_parameters::EstimatableParameter< double > > >( ),
                        std::vector< std::shared_ptr< estimatable_parameters::EstimatableParameter< Eigen::VectorXd > > >( ),
                        estimatableParameters->getEstimatedMultiArcInitialStateParameters( ) ), multiArcSettings );

        hybridArcSettings->setInitialStatesFromConstituents( );

    }
    else
    {
        throw std::runtime_error( "Error when setting initial state vector from parameter set; type not identified" );
    }

}

} // namespace simulation_setup

} // namespace tudat

#endif // TUDAT_CREATEESTIMATABLEPARAMETERS_H<|MERGE_RESOLUTION|>--- conflicted
+++ resolved
@@ -521,11 +521,8 @@
             std::vector< std::string > propagatedBodies = translationalPropagatorSettings->bodiesToIntegrate_;
             std::vector< std::string > centralBodies = translationalPropagatorSettings->centralBodies_;
 
-<<<<<<< HEAD
             Eigen::Matrix< InitialStateParameterType, Eigen::Dynamic, 1 > initialStates =  translationalPropagatorSettings->getInitialStates( );
-=======
-            Eigen::Matrix< InitialStateParameterType, Eigen::Dynamic, 1 >  initialStates = translationalPropagatorSettings->getInitialStates( );
->>>>>>> 7b3065b2
+
             for( unsigned int i = 0; i < propagatedBodies.size( ); i++ )
             {
                 initialStateParameterSettings.push_back(
@@ -1987,23 +1984,24 @@
             }
             break;
         }
-<<<<<<< HEAD
         case custom_estimated_parameter:
         {
-            std::shared_ptr< CustomEstimatableParameterSettings > customParameterSettings =
-                std::dynamic_pointer_cast< CustomEstimatableParameterSettings >( vectorParameterName );
-            if( customParameterSettings == nullptr )
+            std::shared_ptr<CustomEstimatableParameterSettings> customParameterSettings =
+                std::dynamic_pointer_cast<CustomEstimatableParameterSettings>( vectorParameterName );
+            if ( customParameterSettings == nullptr )
             {
                 throw std::runtime_error( "Error, expected variable custom parameter settings " );
             }
             else
             {
-                vectorParameterToEstimate = std::make_shared< CustomEstimatableParameter >
+                vectorParameterToEstimate = std::make_shared<CustomEstimatableParameter>
                     ( customParameterSettings->parameterType_.second.second,
                       customParameterSettings->parameterSize_,
                       customParameterSettings->getParameterFunction_,
                       customParameterSettings->setParameterFunction_ );
-=======
+            }
+            break;
+        }
         case global_polynomial_clock_corrections:
         {
             std::shared_ptr< GlobalPolynomialClockCorrectionsParameterSettings > polynomialClockParameterSettings =
@@ -2058,7 +2056,6 @@
                             polynomialClockParameterSettings->parameterType_.second.first,
                             polynomialClockParameterSettings->parameterType_.second.second );
                 }
->>>>>>> 7b3065b2
             }
             break;
         }
