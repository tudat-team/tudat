/*    Copyright (c) 2010-2019, Delft University of Technology
 *    All rigths reserved
 *
 *    This file is part of the Tudat. Redistribution and use in source and
 *    binary forms, with or without modification, are permitted exclusively
 *    under the terms of the Modified BSD license. You should have received
 *    a copy of the license with this file. If not, please or visit:
 *    http://tudat.tudelft.nl/LICENSE.
 */

#ifndef TUDAT_CREATEACCELERATIONPARTIALS_H
#define TUDAT_CREATEACCELERATIONPARTIALS_H

#include <memory.h>

#include "tudat/astro/basic_astro/accelerationModel.h"

#include "tudat/simulation/environment_setup/body.h"
#include "tudat/astro/orbit_determination/acceleration_partials/accelerationPartial.h"
#include "tudat/astro/orbit_determination/acceleration_partials/centralGravityAccelerationPartial.h"
#include "tudat/astro/orbit_determination/acceleration_partials/radiationPressureAccelerationPartial.h"
#include "tudat/astro/orbit_determination/acceleration_partials/thirdBodyGravityPartial.h"
#include "tudat/astro/orbit_determination/acceleration_partials/relativisticAccelerationPartial.h"
#include "tudat/astro/orbit_determination/acceleration_partials/sphericalHarmonicAccelerationPartial.h"
#include "tudat/astro/orbit_determination/acceleration_partials/polyhedronAccelerationPartial.h"
#include "tudat/astro/orbit_determination/acceleration_partials/aerodynamicAccelerationPartial.h"
#include "tudat/astro/orbit_determination/acceleration_partials/mutualSphericalHarmonicGravityPartial.h"
#include "tudat/astro/orbit_determination/acceleration_partials/empiricalAccelerationPartial.h"
#include "tudat/astro/orbit_determination/acceleration_partials/directTidalDissipationAccelerationPartial.h"
#include "tudat/astro/orbit_determination/acceleration_partials/panelledRadiationPressureAccelerationPartial.h"
#include "tudat/astro/orbit_determination/acceleration_partials/thrustAccelerationPartial.h"
#include "tudat/astro/orbit_determination/acceleration_partials/yarkovskyAccelerationPartial.h"
#include "tudat/astro/orbit_determination/acceleration_partials/customAccelerationPartial.h"
<<<<<<< HEAD
#include "tudat/astro/orbit_determination/acceleration_partials/fullRadiationPressureAccelerationPartial.h"
=======
>>>>>>> da8a3b9e
#include "tudat/astro/orbit_determination/observation_partials/rotationMatrixPartial.h"
#include "tudat/simulation/estimation_setup/createCartesianStatePartials.h"
#include "tudat/astro/basic_astro/accelerationModelTypes.h"
#include "tudat/astro/orbit_determination/acceleration_partials/tidalLoveNumberPartialInterface.h"
#include "tudat/simulation/propagation_setup/environmentUpdater.h"

namespace tudat
{

namespace simulation_setup
{

template< typename ParameterScalarType >
std::shared_ptr< estimatable_parameters::CustomAccelerationPartialCalculator > createCustomAccelerationPartial(
    const std::shared_ptr< estimatable_parameters::CustomAccelerationPartialSettings > customPartialSettings,
    const std::shared_ptr< estimatable_parameters::EstimatableParameter< ParameterScalarType > > parameter,
    const SystemOfBodies& bodies )
{
    std::shared_ptr< estimatable_parameters::CustomAccelerationPartialCalculator > customPartialCalculator = nullptr;
    std::shared_ptr< estimatable_parameters::NumericalAccelerationPartialSettings > numericalCustomPartialSettings =
        std::dynamic_pointer_cast< estimatable_parameters::NumericalAccelerationPartialSettings >( customPartialSettings );
    std::shared_ptr< estimatable_parameters::AnalyticalAccelerationPartialSettings > analyticalCustomPartialSettings =
        std::dynamic_pointer_cast< estimatable_parameters::AnalyticalAccelerationPartialSettings >( customPartialSettings );

    if( numericalCustomPartialSettings!= nullptr )
    {
        if( parameter->getParameterName( ).first != estimatable_parameters::initial_body_state )
        {
            throw std::runtime_error( "Error, only initial cartesian state supported for custom numerical acceleration partial" );
        }
        std::string bodyName = parameter->getParameterName( ).second.first;
        if( bodies.count( bodyName ) == 0 )
        {
            throw std::runtime_error( "Error when creating custom numerical acceleration partial. Could not find body " + bodyName );
        }

        std::function< Eigen::Vector6d( ) > bodyStateGetFunction = std::bind( &Body::getState, bodies.at( bodyName ) );
        std::function< void( const Eigen::Vector6d& ) > bodyStateSetFunction = std::bind( &Body::setState, bodies.at( bodyName ), std::placeholders::_1 );

        std::function< void( const double ) > environmentUpdateFunction = std::bind(
            &propagators::EnvironmentUpdater< double, double >::updateEnvironment,
                std::make_shared< propagators::EnvironmentUpdater< double, double > >(
                    bodies, numericalCustomPartialSettings->environmentUpdateSettings_ ),
                std::placeholders::_1,
                std::unordered_map< propagators::IntegratedStateType, Eigen::VectorXd >( ),
                std::vector< propagators::IntegratedStateType >( ) );

        customPartialCalculator = std::make_shared< estimatable_parameters::NumericalAccelerationPartialWrtStateCalculator >(
            numericalCustomPartialSettings->parameterPerturbation_,
            bodyStateGetFunction,
            bodyStateSetFunction,
            environmentUpdateFunction );
    }
    else if( analyticalCustomPartialSettings!= nullptr )
    {
<<<<<<< HEAD
        if( parameter->getParameterName( ).first != estimatable_parameters::initial_body_state )
        {
            throw std::runtime_error( "Error, only initial cartesian state supported for custom numerical acceleration partial" );
        }
=======
//        if( parameter->getParameterName( ).first != estimatable_parameters::initial_body_state )
//        {
//            throw std::runtime_error( "Error, only initial cartesian state supported for custom numerical acceleration partial" );
//        }
>>>>>>> da8a3b9e

        customPartialCalculator = std::make_shared< estimatable_parameters::AnalyticalAccelerationPartialCalculator >(
            analyticalCustomPartialSettings->accelerationPartialFunction_,
            parameter->getParameterSize( ),
            parameter->getParameterDescription( ) );
    }
    else
    {
        throw std::runtime_error( "Error when creating custom acceleration partial, only numerical partial is supported" );
    }
    return customPartialCalculator;
}

template< typename ParameterScalarType >
std::shared_ptr< estimatable_parameters::CustomSingleAccelerationPartialCalculatorSet > createCustomAccelerationPartial(
    const std::shared_ptr< estimatable_parameters::EstimatableParameterSet< ParameterScalarType > > parameterSet,
    const std::shared_ptr< basic_astrodynamics::AccelerationModel< Eigen::Vector3d > > accelerationModel,
    const std::pair< std::string, std::shared_ptr< simulation_setup::Body > > acceleratedBody,
    const std::pair< std::string, std::shared_ptr< simulation_setup::Body > > acceleratingBody,
    const SystemOfBodies& bodies )
{
    basic_astrodynamics::AvailableAcceleration accelerationType = getAccelerationModelType( accelerationModel );

    std::shared_ptr< estimatable_parameters::CustomSingleAccelerationPartialCalculatorSet > partialCalculatorSet =
        std::make_shared< estimatable_parameters::CustomSingleAccelerationPartialCalculatorSet >( );
    for( unsigned int i = 0; i < parameterSet->getEstimatedInitialStateParameters( ).size( ); i++ )
    {
        std::shared_ptr< estimatable_parameters::CustomAccelerationPartialSettings > customPartialSettings =
            parameterSet->getEstimatedInitialStateParameters( ).at( i )->getCustomPartialSettings( );
        if( customPartialSettings != nullptr )
        {
            if( customPartialSettings->accelerationMatches( acceleratedBody.first, acceleratingBody.first, accelerationType ) )
            {
                switch( parameterSet->getEstimatedInitialStateParameters( ).at( i )->getParameterName( ).first )
                {
                case estimatable_parameters::initial_body_state:
                {
                    partialCalculatorSet->customInitialStatePartials_[ parameterSet->getEstimatedInitialStateParameters( ).at( i )->getParameterName( ) ] =
                        createCustomAccelerationPartial(
                            parameterSet->getEstimatedInitialStateParameters( ).at( i )->getCustomPartialSettings( ),
                            parameterSet->getEstimatedInitialStateParameters( ).at( i ),
                            bodies );

                    break;
                }
<<<<<<< HEAD
=======

>>>>>>> da8a3b9e
                default:
                    throw std::runtime_error( "Error when creating custom partial calculator for " +
                                              parameterSet->getEstimatedInitialStateParameters( ).at( i )->getParameterDescription( ) +
                                              ", parameter not supported for this option" );
                }
            }
        }
    }

    for( unsigned int i = 0; i < parameterSet->getEstimatedDoubleParameters( ).size( ); i++ )
    {
        if( parameterSet->getEstimatedDoubleParameters( ).at( i )->getCustomPartialSettings( ) != nullptr )
        {
            throw std::runtime_error( "Error when creating custom partial calculator for " +
                                      parameterSet->getEstimatedDoubleParameters( ).at( i )->getParameterDescription( ) +
                                      ", parameter not supported for this option" );
        }
    }

    for( unsigned int i = 0; i < parameterSet->getEstimatedVectorParameters( ).size( ); i++ )
    {
<<<<<<< HEAD
        if( parameterSet->getEstimatedVectorParameters( ).at( i )->getCustomPartialSettings( ) != nullptr )
        {
            throw std::runtime_error( "Error when creating custom partial calculator for " +
                                      parameterSet->getEstimatedVectorParameters( ).at( i )->getParameterDescription( ) +
                                      ", parameter not supported for this option" );
=======

        std::shared_ptr< estimatable_parameters::CustomAccelerationPartialSettings > customPartialSettings =
            parameterSet->getEstimatedVectorParameters( ).at( i )->getCustomPartialSettings( );
        if( customPartialSettings != nullptr )
        {
            if( customPartialSettings->accelerationMatches( acceleratedBody.first, acceleratingBody.first, accelerationType ) )
            {
                switch( parameterSet->getEstimatedVectorParameters( ).at( i )->getParameterName( ).first )
                {
                case estimatable_parameters::custom_estimated_parameter:
                {
                    partialCalculatorSet->customVectorParameterPartials_[ parameterSet->getEstimatedVectorParameters( ).at( i )->getParameterName( ) ] =
                        createCustomAccelerationPartial(
                            parameterSet->getEstimatedVectorParameters( ).at( i )->getCustomPartialSettings( ),
                            parameterSet->getEstimatedVectorParameters( ).at( i ),
                            bodies );

                    break;
                }

                default:
                    throw std::runtime_error( "Error when creating custom partial calculator for " +
                                              parameterSet->getEstimatedVectorParameters( ).at( i )->getParameterDescription( ) +
                                              ", parameter not supported for this option" );
                }
            }
>>>>>>> da8a3b9e
        }
    }
    return partialCalculatorSet;
}

//! Function to create a list of objects that can be used to compute partials of tidal gravity field variations
/*!
 * Function to create a list of objects that can be used to compute partials of tidal gravity field variations
 * \param bodies List of all body objects
 * \param acceleratingBodyName Name of body for which tidal gravity field variation objects are to be created
 * \return List of tidal gravity field variation objects, one for each such field variation object of bodyacceleratingBodyName
 */
std::vector< std::shared_ptr< orbit_determination::TidalLoveNumberPartialInterface > > createTidalLoveNumberInterfaces(
        const SystemOfBodies& bodies,
        const std::string& acceleratingBodyName );


std::shared_ptr< estimatable_parameters::NumericalAccelerationPartialSettings > getDefaultPanelledSurfaceRadiationPressurePartialSettings(
    const std::string bodyUndergoingAcceleration,
    const std::string bodyExertingAcceleration );

template< typename InitialStateParameterType = double >
std::shared_ptr< acceleration_partials::AccelerationPartial > createRadiationPressureAccelerationPartial(
    std::shared_ptr< electromagnetism::RadiationPressureAcceleration > radiationPressureAccelerationModel,
    const std::pair< std::string, std::shared_ptr< simulation_setup::Body > > acceleratedBody,
    const std::pair< std::string, std::shared_ptr< simulation_setup::Body > > acceleratingBody,
    const simulation_setup::SystemOfBodies& bodies,
    const std::shared_ptr< estimatable_parameters::EstimatableParameterSet< InitialStateParameterType > >
    parametersToEstimate )
{
    using namespace electromagnetism;
    std::shared_ptr< acceleration_partials::AccelerationPartial > accelerationPartial = nullptr;

    if( std::dynamic_pointer_cast< CannonballRadiationPressureTargetModel >( radiationPressureAccelerationModel->getTargetModel( ) ) != nullptr &&
        std::dynamic_pointer_cast< IsotropicPointSourceRadiationPressureAcceleration >( radiationPressureAccelerationModel ) != nullptr )
    {
        accelerationPartial = std::make_shared< acceleration_partials::CannonBallRadiationPressurePartial >
            ( std::dynamic_pointer_cast< CannonballRadiationPressureTargetModel >( radiationPressureAccelerationModel->getTargetModel( ) ),
              std::dynamic_pointer_cast< IsotropicPointSourceRadiationPressureAcceleration >( radiationPressureAccelerationModel ),
              acceleratedBody.first, acceleratingBody.first );
    }
    else if( std::dynamic_pointer_cast< PaneledRadiationPressureTargetModel >( radiationPressureAccelerationModel->getTargetModel( ) ) != nullptr &&
             std::dynamic_pointer_cast< IsotropicPointSourceRadiationPressureAcceleration >( radiationPressureAccelerationModel ) != nullptr )
    {
        accelerationPartial = std::make_shared< acceleration_partials::PanelledRadiationPressurePartial >(
            std::dynamic_pointer_cast< IsotropicPointSourceRadiationPressureAcceleration >( radiationPressureAccelerationModel ),
            std::dynamic_pointer_cast< PaneledRadiationPressureTargetModel >( radiationPressureAccelerationModel->getTargetModel( ) ),
            acceleratedBody.first, acceleratingBody.first );
    }
    else
    {
        std::shared_ptr< estimatable_parameters::CustomSingleAccelerationPartialCalculatorSet >
            customPartialCalculator;
        if( parametersToEstimate == nullptr )
        {
            throw std::runtime_error( "Error when creating custom partials for non-isotropic source radiation pressure; no estimated parameters found" );
        }

        if( customPartialCalculator == nullptr )
        {
            for( unsigned  int i = 0; i < parametersToEstimate->getEstimatedInitialStateParameters( ).size( ); i++ )
            {
                if( parametersToEstimate->getEstimatedInitialStateParameters( ).at( i )->getCustomPartialSettings( ) == nullptr )
                {
                    parametersToEstimate->getEstimatedInitialStateParameters( ).at( i )->setCustomPartialSettings(
                        getDefaultPanelledSurfaceRadiationPressurePartialSettings( acceleratedBody.first, acceleratingBody.first ) );
                }

            }
            customPartialCalculator = createCustomAccelerationPartial< InitialStateParameterType >(
                parametersToEstimate, radiationPressureAccelerationModel, acceleratedBody, acceleratingBody, bodies );

        }

        // Create partial-calculating object.
        accelerationPartial = std::make_shared< acceleration_partials::RadiationPressureAccelerationPartial >
            ( acceleratedBody.first, acceleratingBody.first,
              std::dynamic_pointer_cast< PaneledSourceRadiationPressureAcceleration >( radiationPressureAccelerationModel ), customPartialCalculator );

    }
    return accelerationPartial;
}

//! Function to create a single acceleration partial derivative object.
/*!
 *  Function to create a single acceleration partial derivative object.
 *  \param accelerationModel Acceleration model for which a partial derivative is to be computed.
 *  \param acceleratedBody Pair of name and object of body undergoing acceleration
 *  \param acceleratingBody Pair of name and object of body exerting acceleration
 *  \param bodies List of all body objects
 *  \param parametersToEstimate List of parameters that are to be estimated. Empty by default, only required for selected
 *  types of partials (e.g. spherical harmonic acceleration w.r.t. rotational parameters).
 *  \return Single acceleration partial derivative object.
 */
template< typename InitialStateParameterType = double >
std::shared_ptr< acceleration_partials::AccelerationPartial > createAnalyticalAccelerationPartial(
        std::shared_ptr< basic_astrodynamics::AccelerationModel< Eigen::Vector3d > > accelerationModel,
        const std::pair< std::string, std::shared_ptr< simulation_setup::Body > > acceleratedBody,
        const std::pair< std::string, std::shared_ptr< simulation_setup::Body > > acceleratingBody,
        const simulation_setup::SystemOfBodies& bodies,
        const std::shared_ptr< estimatable_parameters::EstimatableParameterSet< InitialStateParameterType > >
        parametersToEstimate =
        std::shared_ptr< estimatable_parameters::EstimatableParameterSet< InitialStateParameterType > >( ) )
{
    using namespace gravitation;
    using namespace basic_astrodynamics;
    using namespace electromagnetism;
    using namespace aerodynamics;
    using namespace acceleration_partials;

    // Identify current acceleration model type
    AvailableAcceleration accelerationType = getAccelerationModelType( accelerationModel );

    std::shared_ptr< acceleration_partials::AccelerationPartial > accelerationPartial = nullptr;

    std::shared_ptr< estimatable_parameters::CustomSingleAccelerationPartialCalculatorSet >
        customPartialCalculator;
    if( parametersToEstimate != nullptr )
    {
        customPartialCalculator = createCustomAccelerationPartial(
            parametersToEstimate, accelerationModel, acceleratedBody, acceleratingBody, bodies );

<<<<<<< HEAD
        if( ( customPartialCalculator->getNumberOfCustomPartials( ) > 0 ) &&
            ( accelerationType != custom_acceleration ) &&
            ( accelerationType != radiation_pressure ) )
        {
            throw std::runtime_error( "Error, custom acceleration partials only supported for custom and radiation pressure acceleration (at present)" );
=======
        if( ( customPartialCalculator->getNumberOfCustomPartials( ) > 0 ) && ( accelerationType != custom_acceleration ) )
        {
            throw std::runtime_error( "Error, custom acceleration partials only supported for custom acceleration (at present)" );
>>>>>>> da8a3b9e
        }
    }
    switch( accelerationType )
    {
    case point_mass_gravity:

        // Check if identifier is consistent with type.
        if( std::dynamic_pointer_cast< CentralGravitationalAccelerationModel3d >( accelerationModel ) == nullptr )
        {
            throw std::runtime_error( "Acceleration class type does not match acceleration type (point_mass_gravity) "
                                      "when making acceleration partial." );
        }
        else
        {
            // Create partial-calculating object.
            accelerationPartial = std::make_shared< CentralGravitationPartial >
                    ( std::dynamic_pointer_cast< CentralGravitationalAccelerationModel3d >( accelerationModel ),
                      acceleratedBody.first, acceleratingBody.first );
        }
        break;
    case relativistic_correction_acceleration:

        // Check if identifier is consistent with type.
        if( std::dynamic_pointer_cast< relativity::RelativisticAccelerationCorrection >( accelerationModel ) == nullptr )
        {
            throw std::runtime_error( "Acceleration class type does not match acceleration type "
                                      "(relativistic_correction_acceleration) when making acceleration partial." );
        }
        else
        {
            // Create partial-calculating object.
            accelerationPartial = std::make_shared< RelativisticAccelerationPartial  >
                    ( std::dynamic_pointer_cast< relativity::RelativisticAccelerationCorrection >( accelerationModel ),
                      acceleratedBody.first, acceleratingBody.first );
        }
        break;
    case direct_tidal_dissipation_in_central_body_acceleration:
    {
        // Check if identifier is consistent with type.
        if( std::dynamic_pointer_cast< gravitation::DirectTidalDissipationAcceleration >( accelerationModel ) == nullptr )
        {
            throw std::runtime_error( "Acceleration class type does not match acceleration type "
                                      "(direct_tidal_dissipation_acceleration) when making acceleration partial." );
        }
        else
        {
            // Create partial-calculating object.
            accelerationPartial = std::make_shared< DirectTidalDissipationAccelerationPartial  >
                    ( std::dynamic_pointer_cast< gravitation::DirectTidalDissipationAcceleration >( accelerationModel ),
                      acceleratedBody.first, acceleratingBody.first );
        }
        break;
    }
    case direct_tidal_dissipation_in_orbiting_body_acceleration:
    {
        // Check if identifier is consistent with type.
        if( std::dynamic_pointer_cast< gravitation::DirectTidalDissipationAcceleration >( accelerationModel ) == nullptr )
        {
            throw std::runtime_error( "Acceleration class type does not match acceleration type "
                                      "(direct_tidal_dissipation_acceleration) when making acceleration partial." );
        }
        else
        {
            // Create partial-calculating object.
            accelerationPartial = std::make_shared< DirectTidalDissipationAccelerationPartial  >
                    ( std::dynamic_pointer_cast< gravitation::DirectTidalDissipationAcceleration >( accelerationModel ),
                      acceleratedBody.first, acceleratingBody.first );
        }
        break;
    }
    case third_body_point_mass_gravity:
        // Check if identifier is consistent with type.
        if( std::dynamic_pointer_cast< ThirdBodyCentralGravityAcceleration >( accelerationModel ) == nullptr )
        {
            throw std::runtime_error( "Acceleration class type does not match acceleration type (third_body_point_mass_gravity) "
                                      "when making acceleration partial." );
        }
        else
        {
            std::shared_ptr< ThirdBodyCentralGravityAcceleration > thirdBodyAccelerationModel  =
                    std::dynamic_pointer_cast< ThirdBodyCentralGravityAcceleration >( accelerationModel );

            // Create partials for constituent central gravity accelerations
            std::shared_ptr< CentralGravitationPartial > accelerationPartialForBodyUndergoingAcceleration =
                    std::dynamic_pointer_cast< CentralGravitationPartial >(
                        createAnalyticalAccelerationPartial(
                            thirdBodyAccelerationModel->getAccelerationModelForBodyUndergoingAcceleration( ),
                            acceleratedBody, acceleratingBody, bodies, parametersToEstimate ) );
            std::shared_ptr< CentralGravitationPartial > accelerationPartialForCentralBody =
                    std::dynamic_pointer_cast< CentralGravitationPartial >(
                        createAnalyticalAccelerationPartial(
                            thirdBodyAccelerationModel->getAccelerationModelForCentralBody( ),
                            std::make_pair( thirdBodyAccelerationModel->getCentralBodyName( ),
                                            bodies.at( thirdBodyAccelerationModel->getCentralBodyName( ) ) ),
                            acceleratingBody, bodies, parametersToEstimate ) );

            // Create partial-calculating object.
            accelerationPartial = std::make_shared< ThirdBodyGravityPartial< CentralGravitationPartial > >(
                        accelerationPartialForBodyUndergoingAcceleration,
                        accelerationPartialForCentralBody, acceleratedBody.first, acceleratingBody.first,
                        thirdBodyAccelerationModel->getCentralBodyName( ) );

        }
        break;
    case spherical_harmonic_gravity:
    {
        // Check if identifier is consistent with type.
        std::shared_ptr< SphericalHarmonicsGravitationalAccelerationModel > sphericalHarmonicAcceleration =
                std::dynamic_pointer_cast< SphericalHarmonicsGravitationalAccelerationModel >( accelerationModel );
        if( sphericalHarmonicAcceleration == nullptr )
        {
            throw std::runtime_error(
                        "Acceleration class type does not match acceleration type enum (spher. harm. grav.) set when making "
                        "acceleration partial." );
        }
        else
        {
            std::map< std::pair< estimatable_parameters::EstimatebleParametersEnum, std::string >,
                    std::shared_ptr< observation_partials::RotationMatrixPartial > >
                    rotationMatrixPartials = observation_partials::createRotationMatrixPartials(
                        parametersToEstimate, acceleratingBody.first, bodies );

            // If body has gravity field variations, create partial objects
            std::vector< std::shared_ptr< orbit_determination::TidalLoveNumberPartialInterface > >
                    currentBodyLoveNumberPartialInterfaces;
            if( acceleratingBody.second->getGravityFieldVariationSet( ) != nullptr )
            {
                currentBodyLoveNumberPartialInterfaces = createTidalLoveNumberInterfaces(
                            bodies, acceleratingBody.first );
            }

            // Create partial-calculating object.
            accelerationPartial = std::make_shared< SphericalHarmonicsGravityPartial >
                    ( acceleratedBody.first, acceleratingBody.first,
                      sphericalHarmonicAcceleration, rotationMatrixPartials, currentBodyLoveNumberPartialInterfaces );
        }
        break;
    }
    case third_body_spherical_harmonic_gravity:
        // Check if identifier is consistent with type.
        if( std::dynamic_pointer_cast< ThirdBodySphericalHarmonicsGravitationalAccelerationModel >( accelerationModel ) == nullptr )
        {
            throw std::runtime_error( "Acceleration class type does not match acceleration type "
                                      "(third_body_spherical_harmonic_gravity) when making acceleration partial." );
        }
        else
        {
            std::shared_ptr< ThirdBodySphericalHarmonicsGravitationalAccelerationModel > thirdBodyAccelerationModel  =
                    std::dynamic_pointer_cast< ThirdBodySphericalHarmonicsGravitationalAccelerationModel >(
                        accelerationModel );

            // Create partials for constituent central gravity accelerations
            std::shared_ptr< SphericalHarmonicsGravityPartial > accelerationPartialForBodyUndergoingAcceleration =
                    std::dynamic_pointer_cast< SphericalHarmonicsGravityPartial >(
                        createAnalyticalAccelerationPartial(
                            thirdBodyAccelerationModel->getAccelerationModelForBodyUndergoingAcceleration( ),
                            acceleratedBody, acceleratingBody, bodies, parametersToEstimate ) );
            std::shared_ptr< SphericalHarmonicsGravityPartial > accelerationPartialForCentralBody =
                    std::dynamic_pointer_cast< SphericalHarmonicsGravityPartial >(
                        createAnalyticalAccelerationPartial(
                            thirdBodyAccelerationModel->getAccelerationModelForCentralBody( ),
                            std::make_pair( thirdBodyAccelerationModel->getCentralBodyName( ),
                                            bodies.at( thirdBodyAccelerationModel->getCentralBodyName( ) ) ),
                            acceleratingBody, bodies, parametersToEstimate  ) );

            // Create partial-calculating object.
            accelerationPartial = std::make_shared< ThirdBodyGravityPartial< SphericalHarmonicsGravityPartial > >(
                        accelerationPartialForBodyUndergoingAcceleration,
                        accelerationPartialForCentralBody, acceleratedBody.first, acceleratingBody.first,
                        thirdBodyAccelerationModel->getCentralBodyName( ) );

        }
        break;
    case mutual_spherical_harmonic_gravity:
    {
        // Check if identifier is consistent with type.
        std::shared_ptr< MutualSphericalHarmonicsGravitationalAccelerationModel > mutualSphericalHarmonicAcceleration =
                std::dynamic_pointer_cast< MutualSphericalHarmonicsGravitationalAccelerationModel >( accelerationModel );
        if( mutualSphericalHarmonicAcceleration == nullptr )
        {
            throw std::runtime_error( "Acceleration class type does not match acceleration type enum (mut. spher. harm. grav.) "
                                      "set when making acceleration partial." );
        }
        else
        {
            std::shared_ptr< SphericalHarmonicsGravityPartial > accelerationPartialOfShExpansionOfBodyExertingAcceleration =
                    std::dynamic_pointer_cast< SphericalHarmonicsGravityPartial >(
                        createAnalyticalAccelerationPartial(
                            mutualSphericalHarmonicAcceleration->getAccelerationModelFromShExpansionOfBodyExertingAcceleration( ),
                            acceleratedBody, acceleratingBody,bodies, parametersToEstimate ) );
            std::shared_ptr< SphericalHarmonicsGravityPartial > accelerationPartialOfShExpansionOfBodyUndergoingAcceleration =
                    std::dynamic_pointer_cast< SphericalHarmonicsGravityPartial >(
                        createAnalyticalAccelerationPartial(
                            mutualSphericalHarmonicAcceleration->getAccelerationModelFromShExpansionOfBodyUndergoingAcceleration( ),
                            acceleratingBody, acceleratedBody, bodies, parametersToEstimate ) );
            accelerationPartial = std::make_shared< MutualSphericalHarmonicsGravityPartial >(
                        accelerationPartialOfShExpansionOfBodyExertingAcceleration,
                        accelerationPartialOfShExpansionOfBodyUndergoingAcceleration, acceleratedBody.first, acceleratingBody.first,
                        mutualSphericalHarmonicAcceleration->getUseCentralBodyFixedFrame( ) );
        }
        break;
    }
    case third_body_mutual_spherical_harmonic_gravity:
    {
        // Check if identifier is consistent with type.
        if( std::dynamic_pointer_cast< ThirdBodyMutualSphericalHarmonicsGravitationalAccelerationModel >( accelerationModel ) == nullptr )
        {
            throw std::runtime_error( "Acceleration class type does not match acceleration type "
                                      "(third_body_mutual_spherical_harmonic_gravity) enum set when making acceleration partial." );
        }
        else
        {
            std::shared_ptr< ThirdBodyMutualSphericalHarmonicsGravitationalAccelerationModel > thirdBodyAccelerationModel  =
                    std::dynamic_pointer_cast< ThirdBodyMutualSphericalHarmonicsGravitationalAccelerationModel >( accelerationModel );

            std::shared_ptr< MutualSphericalHarmonicsGravityPartial > accelerationPartialForBodyUndergoingAcceleration =
                    std::dynamic_pointer_cast< MutualSphericalHarmonicsGravityPartial >(
                        createAnalyticalAccelerationPartial(
                            thirdBodyAccelerationModel->getAccelerationModelForBodyUndergoingAcceleration( ),
                            acceleratedBody, acceleratingBody, bodies, parametersToEstimate  ) );
            std::shared_ptr< MutualSphericalHarmonicsGravityPartial > accelerationPartialForCentralBody =
                    std::dynamic_pointer_cast< MutualSphericalHarmonicsGravityPartial >(
                        createAnalyticalAccelerationPartial(
                            thirdBodyAccelerationModel->getAccelerationModelForCentralBody( ),
                            std::make_pair( thirdBodyAccelerationModel->getCentralBodyName( ),
                                            bodies.at( thirdBodyAccelerationModel->getCentralBodyName( ) ) ),
                            acceleratingBody, bodies, parametersToEstimate ) );
            accelerationPartial = std::make_shared< ThirdBodyGravityPartial< MutualSphericalHarmonicsGravityPartial > >(
                        accelerationPartialForBodyUndergoingAcceleration,
                        accelerationPartialForCentralBody, acceleratedBody.first, acceleratingBody.first,
                        thirdBodyAccelerationModel->getCentralBodyName( ) );

        }
        break;
    }
    case polyhedron_gravity:
    {
        // Check if identifier is consistent with type.
        std::shared_ptr< PolyhedronGravitationalAccelerationModel > polyhedronAcceleration =
                std::dynamic_pointer_cast< PolyhedronGravitationalAccelerationModel >( accelerationModel );
        if( polyhedronAcceleration == nullptr )
        {
            throw std::runtime_error(
                        "Acceleration class type does not match acceleration type enum (polyhedron_gravity) set when making "
                        "acceleration partial." );
        }
        else
        {
            std::map< std::pair< estimatable_parameters::EstimatebleParametersEnum, std::string >,
                    std::shared_ptr< observation_partials::RotationMatrixPartial > >
                    rotationMatrixPartials = observation_partials::createRotationMatrixPartials(
                        parametersToEstimate, acceleratingBody.first, bodies );

            // Create partial-calculating object.
            accelerationPartial = std::make_shared< PolyhedronGravityPartial >
                    ( acceleratedBody.first, acceleratingBody.first, polyhedronAcceleration, rotationMatrixPartials );

        }
        break;
    }
    case third_body_polyhedron_gravity:
    {
        // Check if identifier is consistent with type.
        if( std::dynamic_pointer_cast< ThirdBodyPolyhedronGravitationalAccelerationModel >( accelerationModel ) == nullptr )
        {
            throw std::runtime_error( "Acceleration class type does not match acceleration type "
                                      "(third_body_polyhedron_gravity) when making acceleration partial." );
        }
        else
        {
            std::shared_ptr< ThirdBodyPolyhedronGravitationalAccelerationModel > thirdBodyAccelerationModel  =
                    std::dynamic_pointer_cast< ThirdBodyPolyhedronGravitationalAccelerationModel >(
                        accelerationModel );

            // Create partials for constituent central gravity accelerations
            std::shared_ptr< PolyhedronGravityPartial > accelerationPartialForBodyUndergoingAcceleration =
                    std::dynamic_pointer_cast< PolyhedronGravityPartial >(
                        createAnalyticalAccelerationPartial(
                            thirdBodyAccelerationModel->getAccelerationModelForBodyUndergoingAcceleration( ),
                            acceleratedBody, acceleratingBody, bodies, parametersToEstimate ) );
            std::shared_ptr< PolyhedronGravityPartial > accelerationPartialForCentralBody =
                    std::dynamic_pointer_cast< PolyhedronGravityPartial >(
                        createAnalyticalAccelerationPartial(
                            thirdBodyAccelerationModel->getAccelerationModelForCentralBody( ),
                            std::make_pair( thirdBodyAccelerationModel->getCentralBodyName( ),
                                            bodies.at( thirdBodyAccelerationModel->getCentralBodyName( ) ) ),
                            acceleratingBody, bodies, parametersToEstimate  ) );

            // Create partial-calculating object.
            accelerationPartial = std::make_shared< ThirdBodyGravityPartial< PolyhedronGravityPartial > >(
                        accelerationPartialForBodyUndergoingAcceleration,
                        accelerationPartialForCentralBody, acceleratedBody.first, acceleratingBody.first,
                        thirdBodyAccelerationModel->getCentralBodyName( ) );

        }
        break;
    }
    case ring_gravity:
    {
        // Check if identifier is consistent with type.
        std::shared_ptr< RingGravitationalAccelerationModel > ringAcceleration =
                std::dynamic_pointer_cast< RingGravitationalAccelerationModel >( accelerationModel );
        if( ringAcceleration == nullptr )
        {
            throw std::runtime_error(
                        "Acceleration class type does not match acceleration type enum (ring_gravity) set when making "
                        "acceleration partial." );
        }
        else
        {
            std::map< std::pair< estimatable_parameters::EstimatebleParametersEnum, std::string >,
                    std::shared_ptr< observation_partials::RotationMatrixPartial > >
                    rotationMatrixPartials = observation_partials::createRotationMatrixPartials(
                        parametersToEstimate, acceleratingBody.first, bodies );

            // Create partial-calculating object.
            accelerationPartial = std::make_shared< RingGravityPartial >
                    ( acceleratedBody.first, acceleratingBody.first, ringAcceleration, rotationMatrixPartials );

        }
        break;
    }
    case third_body_ring_gravity:
    {
        // Check if identifier is consistent with type.
        if( std::dynamic_pointer_cast< ThirdBodyRingGravitationalAccelerationModel >( accelerationModel ) == nullptr )
        {
            throw std::runtime_error( "Acceleration class type does not match acceleration type "
                                      "(third_body_ring_gravity) when making acceleration partial." );
        }
        else
        {
            std::shared_ptr< ThirdBodyRingGravitationalAccelerationModel > thirdBodyAccelerationModel  =
                    std::dynamic_pointer_cast< ThirdBodyRingGravitationalAccelerationModel >(
                        accelerationModel );

            // Create partials for constituent central gravity accelerations
            std::shared_ptr< RingGravityPartial > accelerationPartialForBodyUndergoingAcceleration =
                    std::dynamic_pointer_cast< RingGravityPartial >(
                        createAnalyticalAccelerationPartial(
                            thirdBodyAccelerationModel->getAccelerationModelForBodyUndergoingAcceleration( ),
                            acceleratedBody, acceleratingBody, bodies, parametersToEstimate ) );
            std::shared_ptr< RingGravityPartial > accelerationPartialForCentralBody =
                    std::dynamic_pointer_cast< RingGravityPartial >(
                        createAnalyticalAccelerationPartial(
                            thirdBodyAccelerationModel->getAccelerationModelForCentralBody( ),
                            std::make_pair( thirdBodyAccelerationModel->getCentralBodyName( ),
                                            bodies.at( thirdBodyAccelerationModel->getCentralBodyName( ) ) ),
                            acceleratingBody, bodies, parametersToEstimate  ) );

            // Create partial-calculating object.
            accelerationPartial = std::make_shared< ThirdBodyGravityPartial< RingGravityPartial > >(
                        accelerationPartialForBodyUndergoingAcceleration,
                        accelerationPartialForCentralBody, acceleratedBody.first, acceleratingBody.first,
                        thirdBodyAccelerationModel->getCentralBodyName( ) );

        }
        break;
    }
//    // RP-OLD
//    case cannon_ball_radiation_pressure:
//    {
//        // Check if identifier is consistent with type.
//        std::shared_ptr< CannonBallRadiationPressureAcceleration > radiationPressureAcceleration =
//                std::dynamic_pointer_cast< CannonBallRadiationPressureAcceleration >( accelerationModel );
//        if( radiationPressureAcceleration == nullptr )
//        {
//            throw std::runtime_error( "Acceleration class type does not match acceleration type (cannon_ball_radiation_pressure) "
//                                      "when making acceleration partial." );
//        }
//        else
//        {
//            std::map< std::string, std::shared_ptr< RadiationPressureInterface > > radiationPressureInterfaces =
//                    acceleratedBody.second->getRadiationPressureInterfaces( );
//
//            if( radiationPressureInterfaces.count( acceleratingBody.first ) == 0 )
//            {
//                throw std::runtime_error( "No radiation pressure coefficient interface found when making acceleration partial." );
//            }
//            else
//            {
//                std::shared_ptr< RadiationPressureInterface > radiationPressureInterface =
//                        radiationPressureInterfaces.at( acceleratingBody.first );
//
//                // Create partial-calculating object.
//                accelerationPartial = std::make_shared< CannonBallRadiationPressurePartial >
//                        ( radiationPressureInterface, radiationPressureAcceleration->getMassFunction( ),
//                          acceleratedBody.first, acceleratingBody.first );
//            }
//        }
//        break;
//    }
    case aerodynamic:
    {
        // Check if identifier is consistent with type.
        std::shared_ptr< AerodynamicAcceleration > aerodynamicAcceleration =
                std::dynamic_pointer_cast< AerodynamicAcceleration >( accelerationModel );
        if( aerodynamicAcceleration == nullptr )
        {
            throw std::runtime_error( "Acceleration class type does not match acceleration type (aerodynamic) when making "
                                      "acceleration partial." );
        }
        else
        {
            std::shared_ptr< AtmosphericFlightConditions > flightConditions =
                    std::dynamic_pointer_cast< AtmosphericFlightConditions >(
                        acceleratedBody.second->getFlightConditions( ) );

            if( flightConditions == nullptr )
            {
                throw std::runtime_error( "No flight conditions found when making acceleration partial." );
            }
            else
            {
                // Create partial-calculating object.
                accelerationPartial = std::make_shared< AerodynamicAccelerationPartial >
                        ( aerodynamicAcceleration,
                          flightConditions,
                          std::bind( &Body::getState, acceleratedBody.second ),
                          std::bind( &Body::setState, acceleratedBody.second, std::placeholders::_1 ),
                          acceleratedBody.first, acceleratingBody.first );
            }
        }
        break;
    }
    case empirical_acceleration:
    {
        // Check if identifier is consistent with type.
        std::shared_ptr< EmpiricalAcceleration > empiricalAcceleration =
                std::dynamic_pointer_cast< EmpiricalAcceleration >( accelerationModel );
        if( empiricalAcceleration == nullptr )
        {
            throw std::runtime_error(
                        "Acceleration class type does not match acceleration type enum (empirical) set when making acceleration partial." );

        }
        else
        {
            // Create partial-calculating object.
            accelerationPartial = std::make_shared< EmpiricalAccelerationPartial >( empiricalAcceleration,
                                                                                    acceleratedBody.first, acceleratingBody.first );
        }
        break;
    }
    case momentum_wheel_desaturation_acceleration:
    {
        // Check if identifier is consistent with type.
        std::shared_ptr< propulsion::MomentumWheelDesaturationThrustAcceleration > thrustAcceleration =
                std::dynamic_pointer_cast< propulsion::MomentumWheelDesaturationThrustAcceleration >( accelerationModel );
        if( thrustAcceleration == nullptr )
        {
           throw std::runtime_error(
                        "Acceleration class type does not match acceleration type enum (mom. wheel desat.) set when making acceleration partial." );

        }
        else
        {
            // Create partial-calculating object.
            accelerationPartial = std::make_shared< MomentumWheelDesaturationPartial >(
                        thrustAcceleration, acceleratedBody.first );
        }
        break;
    }
    case custom_acceleration:
    {
        // Check if identifier is consistent with type.
        std::shared_ptr< CustomAccelerationModel > customAccelerationModel =
            std::dynamic_pointer_cast< CustomAccelerationModel >( accelerationModel );
        if( customAccelerationModel == nullptr )
        {
            throw std::runtime_error(
                "Acceleration class type does not match acceleration type enum (custom_acceleration) set when making "
                "acceleration partial." );
        }
        else
        {
            // Create partial-calculating object.
            accelerationPartial = std::make_shared< CustomAccelerationPartial >
                ( acceleratedBody.first, acceleratingBody.first, customAccelerationModel, customPartialCalculator );

        }
<<<<<<< HEAD
        break;
    }
    case radiation_pressure:
    {
        // Check if identifier is consistent with type.
        std::shared_ptr< RadiationPressureAcceleration > radiationPressureAccelerationModel =
            std::dynamic_pointer_cast< RadiationPressureAcceleration >( accelerationModel );
        if( radiationPressureAccelerationModel == nullptr )
        {
            throw std::runtime_error(
                "Acceleration class type does not match acceleration type enum (radiation_pressure) set when making "
                "acceleration partial." );
        }
        else
        {
            // Create partial-calculating object.
            accelerationPartial = createRadiationPressureAccelerationPartial(
                radiationPressureAccelerationModel, acceleratedBody, acceleratingBody, bodies, parametersToEstimate );

        }
=======
>>>>>>> da8a3b9e
        break;
    }
    case thrust_acceleration:
    {
        // Check if identifier is consistent with type.
        std::shared_ptr< propulsion::ThrustAcceleration > thrustAcceleration =
                std::dynamic_pointer_cast< propulsion::ThrustAcceleration >( accelerationModel );
        if( thrustAcceleration == nullptr )
        {
            throw std::runtime_error(
                        "Acceleration class type does not match acceleration type enum (thrust) set when making acceleration partial." );

        }
        else
        {
            std::map< std::pair< estimatable_parameters::EstimatebleParametersEnum, std::string >,
                    std::shared_ptr< observation_partials::RotationMatrixPartial > >
                    rotationMatrixPartials;
            if( parametersToEstimate != nullptr )
            {
                    rotationMatrixPartials = observation_partials::createRotationMatrixPartials(
                        parametersToEstimate, acceleratingBody.first, bodies );
            }


            // Create partial-calculating object.
            accelerationPartial = std::make_shared< ThrustAccelerationPartial >(
                        thrustAcceleration, acceleratedBody.first, rotationMatrixPartials );
        }
        break;
    }
    case yarkovsky_acceleration:
    {
        // Check if identifier is consistent with type.
        std::shared_ptr< YarkovskyAcceleration > yarkovskyAcceleration =
            std::dynamic_pointer_cast< YarkovskyAcceleration >( accelerationModel );
        if( yarkovskyAcceleration == nullptr )
        {
            throw std::runtime_error(
                "Acceleration class type does not match acceleration type enum (yarkovsky_acceleration) set when making "
                "acceleration partial." );
        }
        else
        {
            // Create partial-calculating object.
            accelerationPartial = std::make_shared< YarkovskyAccelerationPartial >
                ( yarkovskyAcceleration, acceleratedBody.first, acceleratingBody.first );

        }
        break;
    }
    default:
        std::string errorMessage = "Acceleration model " + std::to_string( accelerationType ) +
                " not found when making acceleration partial";
        throw std::runtime_error( errorMessage );
        break;
    }

    return accelerationPartial;
}


//! This function creates acceleration partial objects for translational dynamics
/*!
 *  This function creates acceleration partial objects for translational dynamics from acceleration models and
 *  list of bodies' states of which derivatives are needed. The return type is an StateDerivativePartialsMap,
 *  a standardized type for communicating such lists of these objects.
 *  \param accelerationMap Map of maps containing list of acceleration models, identifying which acceleration acts on which
 *   body.
 *  \param bodies List of body objects constituting environment for calculations.
 *  \param parametersToEstimate List of parameters which are to be estimated.
 *  \return List of acceleration-partial-calculating objects in StateDerivativePartialsMap type.
 */
template< typename InitialStateParameterType >
orbit_determination::StateDerivativePartialsMap createAccelerationPartialsMap(
        const basic_astrodynamics::AccelerationMap& accelerationMap,
        const simulation_setup::SystemOfBodies& bodies,
        const std::shared_ptr< estimatable_parameters::EstimatableParameterSet< InitialStateParameterType > >
        parametersToEstimate )
{
    // Declare return map.
    orbit_determination::StateDerivativePartialsMap accelerationPartialsList;
    std::map< std::string, std::map< std::string,
            std::vector< std::shared_ptr< acceleration_partials::AccelerationPartial > > > >
            accelerationPartialsMap;

    std::vector< std::shared_ptr< estimatable_parameters::EstimatableParameter<
            Eigen::Matrix< InitialStateParameterType, Eigen::Dynamic, 1 > > > > initialDynamicalParameters =
            getListOfTranslationalStateParametersToEstimate( parametersToEstimate );
    accelerationPartialsList.resize( initialDynamicalParameters.size( ) );

    // Iterate over list of bodies of which the partials of the accelerations acting on them are required.
    int bodyCounter = 0;
    for( basic_astrodynamics::AccelerationMap::const_iterator accelerationIterator = accelerationMap.begin( );
         accelerationIterator != accelerationMap.end( ); accelerationIterator++ )
    {
        for( unsigned int i = 0; i < initialDynamicalParameters.size( ); i++ )
        {
            if( initialDynamicalParameters.at( i )->getParameterName( ).second.first == accelerationIterator->first )
            {
                if( ( initialDynamicalParameters.at( i )->getParameterName( ).first == estimatable_parameters::initial_body_state ) ||
                        ( initialDynamicalParameters.at( i )->getParameterName( ).first == estimatable_parameters::arc_wise_initial_body_state ) )
                {
                    // Get object for body undergoing acceleration
                    const std::string acceleratedBody = accelerationIterator->first;
                    std::shared_ptr< simulation_setup::Body > acceleratedBodyObject = bodies.at( acceleratedBody );

                    // Retrieve list of accelerations acting on current body.
                    basic_astrodynamics::SingleBodyAccelerationMap accelerationVector =
                            accelerationMap.at( acceleratedBody );

                    // Declare list of acceleration partials of current body.
                    std::vector< std::shared_ptr< orbit_determination::StateDerivativePartial > > accelerationPartialVector;

                    // Iterate over all acceleration models and generate their partial-calculating objects.
                    for(  basic_astrodynamics::SingleBodyAccelerationMap::iterator
                          innerAccelerationIterator = accelerationVector.begin( );
                          innerAccelerationIterator != accelerationVector.end( ); innerAccelerationIterator++ )
                    {
                        // Get object for body exerting acceleration
                        std::string acceleratingBody = innerAccelerationIterator->first;
                        std::shared_ptr< simulation_setup::Body > acceleratingBodyObject;
                        if( acceleratingBody != "" )
                        {
                            acceleratingBodyObject = bodies.at( acceleratingBody );
                        }

                        for( unsigned int j = 0; j < innerAccelerationIterator->second.size( ); j++ )
                        {
                            // Create single partial object
                            std::shared_ptr< acceleration_partials::AccelerationPartial > currentAccelerationPartial =
                                    createAnalyticalAccelerationPartial(
                                        innerAccelerationIterator->second[ j ],
                                        std::make_pair( acceleratedBody, acceleratedBodyObject ),
                                        std::make_pair( acceleratingBody, acceleratingBodyObject ),
                                        bodies, parametersToEstimate );

                            if( currentAccelerationPartial != nullptr )
                            {
                                accelerationPartialVector.push_back( currentAccelerationPartial );
                                accelerationPartialsMap[ acceleratedBody ][ acceleratingBody ].push_back(
                                            currentAccelerationPartial );
                            }
                        }
                    }

                    // Add partials of current body's accelerations to vector.
                    accelerationPartialsList[ i ] = accelerationPartialVector;

                    bodyCounter++;
                }
            }
        }
    }
    return accelerationPartialsList;
}


} // namespace simulation_setup

} // namespace tudat

#endif // TUDAT_CREATEACCELERATIONPARTIALS_H<|MERGE_RESOLUTION|>--- conflicted
+++ resolved
@@ -31,10 +31,7 @@
 #include "tudat/astro/orbit_determination/acceleration_partials/thrustAccelerationPartial.h"
 #include "tudat/astro/orbit_determination/acceleration_partials/yarkovskyAccelerationPartial.h"
 #include "tudat/astro/orbit_determination/acceleration_partials/customAccelerationPartial.h"
-<<<<<<< HEAD
 #include "tudat/astro/orbit_determination/acceleration_partials/fullRadiationPressureAccelerationPartial.h"
-=======
->>>>>>> da8a3b9e
 #include "tudat/astro/orbit_determination/observation_partials/rotationMatrixPartial.h"
 #include "tudat/simulation/estimation_setup/createCartesianStatePartials.h"
 #include "tudat/astro/basic_astro/accelerationModelTypes.h"
@@ -90,17 +87,10 @@
     }
     else if( analyticalCustomPartialSettings!= nullptr )
     {
-<<<<<<< HEAD
-        if( parameter->getParameterName( ).first != estimatable_parameters::initial_body_state )
-        {
-            throw std::runtime_error( "Error, only initial cartesian state supported for custom numerical acceleration partial" );
-        }
-=======
 //        if( parameter->getParameterName( ).first != estimatable_parameters::initial_body_state )
 //        {
 //            throw std::runtime_error( "Error, only initial cartesian state supported for custom numerical acceleration partial" );
 //        }
->>>>>>> da8a3b9e
 
         customPartialCalculator = std::make_shared< estimatable_parameters::AnalyticalAccelerationPartialCalculator >(
             analyticalCustomPartialSettings->accelerationPartialFunction_,
@@ -146,10 +136,7 @@
 
                     break;
                 }
-<<<<<<< HEAD
-=======
-
->>>>>>> da8a3b9e
+
                 default:
                     throw std::runtime_error( "Error when creating custom partial calculator for " +
                                               parameterSet->getEstimatedInitialStateParameters( ).at( i )->getParameterDescription( ) +
@@ -171,13 +158,6 @@
 
     for( unsigned int i = 0; i < parameterSet->getEstimatedVectorParameters( ).size( ); i++ )
     {
-<<<<<<< HEAD
-        if( parameterSet->getEstimatedVectorParameters( ).at( i )->getCustomPartialSettings( ) != nullptr )
-        {
-            throw std::runtime_error( "Error when creating custom partial calculator for " +
-                                      parameterSet->getEstimatedVectorParameters( ).at( i )->getParameterDescription( ) +
-                                      ", parameter not supported for this option" );
-=======
 
         std::shared_ptr< estimatable_parameters::CustomAccelerationPartialSettings > customPartialSettings =
             parameterSet->getEstimatedVectorParameters( ).at( i )->getCustomPartialSettings( );
@@ -204,7 +184,6 @@
                                               ", parameter not supported for this option" );
                 }
             }
->>>>>>> da8a3b9e
         }
     }
     return partialCalculatorSet;
@@ -327,17 +306,11 @@
         customPartialCalculator = createCustomAccelerationPartial(
             parametersToEstimate, accelerationModel, acceleratedBody, acceleratingBody, bodies );
 
-<<<<<<< HEAD
         if( ( customPartialCalculator->getNumberOfCustomPartials( ) > 0 ) &&
             ( accelerationType != custom_acceleration ) &&
             ( accelerationType != radiation_pressure ) )
         {
             throw std::runtime_error( "Error, custom acceleration partials only supported for custom and radiation pressure acceleration (at present)" );
-=======
-        if( ( customPartialCalculator->getNumberOfCustomPartials( ) > 0 ) && ( accelerationType != custom_acceleration ) )
-        {
-            throw std::runtime_error( "Error, custom acceleration partials only supported for custom acceleration (at present)" );
->>>>>>> da8a3b9e
         }
     }
     switch( accelerationType )
@@ -697,39 +670,6 @@
         }
         break;
     }
-//    // RP-OLD
-//    case cannon_ball_radiation_pressure:
-//    {
-//        // Check if identifier is consistent with type.
-//        std::shared_ptr< CannonBallRadiationPressureAcceleration > radiationPressureAcceleration =
-//                std::dynamic_pointer_cast< CannonBallRadiationPressureAcceleration >( accelerationModel );
-//        if( radiationPressureAcceleration == nullptr )
-//        {
-//            throw std::runtime_error( "Acceleration class type does not match acceleration type (cannon_ball_radiation_pressure) "
-//                                      "when making acceleration partial." );
-//        }
-//        else
-//        {
-//            std::map< std::string, std::shared_ptr< RadiationPressureInterface > > radiationPressureInterfaces =
-//                    acceleratedBody.second->getRadiationPressureInterfaces( );
-//
-//            if( radiationPressureInterfaces.count( acceleratingBody.first ) == 0 )
-//            {
-//                throw std::runtime_error( "No radiation pressure coefficient interface found when making acceleration partial." );
-//            }
-//            else
-//            {
-//                std::shared_ptr< RadiationPressureInterface > radiationPressureInterface =
-//                        radiationPressureInterfaces.at( acceleratingBody.first );
-//
-//                // Create partial-calculating object.
-//                accelerationPartial = std::make_shared< CannonBallRadiationPressurePartial >
-//                        ( radiationPressureInterface, radiationPressureAcceleration->getMassFunction( ),
-//                          acceleratedBody.first, acceleratingBody.first );
-//            }
-//        }
-//        break;
-//    }
     case aerodynamic:
     {
         // Check if identifier is consistent with type.
@@ -819,7 +759,6 @@
                 ( acceleratedBody.first, acceleratingBody.first, customAccelerationModel, customPartialCalculator );
 
         }
-<<<<<<< HEAD
         break;
     }
     case radiation_pressure:
@@ -840,8 +779,6 @@
                 radiationPressureAccelerationModel, acceleratedBody, acceleratingBody, bodies, parametersToEstimate );
 
         }
-=======
->>>>>>> da8a3b9e
         break;
     }
     case thrust_acceleration:
