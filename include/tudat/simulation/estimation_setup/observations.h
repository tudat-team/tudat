/*    Copyright (c) 2010-2019, Delft University of Technology
 *    All rigths reserved
 *
 *    This file is part of the Tudat. Redistribution and use in source and
 *    binary forms, with or without modification, are permitted exclusively
 *    under the terms of the Modified BSD license. You should have received
 *    a copy of the license with this file. If not, please or visit:
 *    http://tudat.tudelft.nl/LICENSE.
 */

#ifndef TUDAT_OBSERVATIONS_H
#define TUDAT_OBSERVATIONS_H

#include <vector>

#include <memory>
#include <functional>

#include <Eigen/Core>

#include "tudat/basics/basicTypedefs.h"
#include "tudat/basics/timeType.h"
#include "tudat/basics/tudatTypeTraits.h"
#include "tudat/basics/utilities.h"

#include "tudat/astro/observation_models/linkTypeDefs.h"
#include "tudat/astro/observation_models/observableTypes.h"
#include "tudat/simulation/estimation_setup/observationOutput.h"

namespace tudat
{

namespace observation_models
{

template< typename ObservationScalarType = double, typename TimeType = double,
          typename std::enable_if< is_state_scalar_and_time_type< ObservationScalarType, TimeType >::value, int >::type = 0 >
class SingleObservationSet
{
public:
    SingleObservationSet(
            const ObservableType observableType,
            const LinkDefinition& linkEnds,
            const std::vector< Eigen::Matrix< ObservationScalarType, Eigen::Dynamic, 1 > >& observations,
            const std::vector< TimeType > observationTimes,
            const LinkEndType referenceLinkEnd,
            const std::vector< Eigen::VectorXd >& observationsDependentVariables = std::vector< Eigen::VectorXd >( ),
            const std::shared_ptr< simulation_setup::ObservationDependentVariableCalculator > dependentVariableCalculator = nullptr,
            const std::shared_ptr< observation_models::ObservationAncilliarySimulationSettings > ancilliarySettings = nullptr ):
        observableType_( observableType ),
        linkEnds_( linkEnds ),
        observations_( observations ),
        observationTimes_( observationTimes ),
        referenceLinkEnd_( referenceLinkEnd ),
        observationsDependentVariables_( observationsDependentVariables ),
        dependentVariableCalculator_( dependentVariableCalculator ),
        ancilliarySettings_( ancilliarySettings ),
        numberOfObservations_( observations_.size( ) )
    {
        if( dependentVariableCalculator_ != nullptr )
        {
            if( dependentVariableCalculator_->getObservableType( ) != observableType_ )
            {
                throw std::runtime_error( "Error when creating SingleObservationSet, ObservationDependentVariableCalculator has incompatible type " );
            }

            if( !( dependentVariableCalculator_->getLinkEnds( ) == linkEnds ) )
            {
                throw std::runtime_error( "Error when creating SingleObservationSet, ObservationDependentVariableCalculator has incompatible link ends " );
            }
        }

        if( observations_.size( ) != observationTimes_.size( ) )
        {
            throw std::runtime_error( "Error when making SingleObservationSet, input sizes are inconsistent." +
                std::to_string( observations_.size( ) ) + ", " + std::to_string( observationTimes_.size( ) ) );
        }

        for( unsigned int i = 1; i < observations.size( ); i++ )
        {
            if( observations.at( i ).rows( ) != observations.at( i - 1 ).rows( ) )
            {
                throw std::runtime_error( "Error when making SingleObservationSet, input observables not of consistent size." );
            }
        }

        if( !std::is_sorted( observationTimes_.begin( ), observationTimes_.end( ) ) )
        {
            std::multimap< TimeType, Eigen::Matrix< ObservationScalarType, Eigen::Dynamic, 1 > > observationsMap;
            for( unsigned int i = 0; i < observations_.size( ); i++ )
            {
                observationsMap.insert( { observationTimes_.at( i ), observations_.at( i ) } );
            }
            observationTimes_ = utilities::createVectorFromMultiMapKeys( observationsMap );
            observations_ = utilities::createVectorFromMultiMapValues( observationsMap );
            if( observationsDependentVariables_.size( ) > 0 )
            {
                std::map< TimeType, Eigen::VectorXd > observationsDependentVariablesMap;
                for( unsigned int i = 0; i < observationsDependentVariables_.size( ); i++ )
                {
                    observationsDependentVariablesMap[ observationTimes_.at( i ) ] = observationsDependentVariables_.at( i );
                }
                observationsDependentVariables_ = utilities::createVectorFromMapValues( observationsDependentVariablesMap );
            }
            if( static_cast< int >( observations_.size( ) ) != numberOfObservations_ )
            {
                throw std::runtime_error( "Error when making SingleObservationSet, number of observations is incompatible after time ordering" );
            }
        }
    }



    ObservableType getObservableType( )
    {
        return observableType_;
    }

    LinkDefinition getLinkEnds( )
    {
        return linkEnds_;
    }

    std::vector< Eigen::Matrix< ObservationScalarType, Eigen::Dynamic, 1 > > getObservations( )
    {
        return observations_;
    }

    const std::vector< Eigen::Matrix< ObservationScalarType, Eigen::Dynamic, 1 > >& getObservationsReference( )
    {
        return observations_;
    }


    Eigen::Matrix< ObservationScalarType, Eigen::Dynamic, 1 > getObservation( const int index )
    {
        if( index >= numberOfObservations_ )
        {
            throw std::runtime_error( "Error when retrieving single observation, index is out of bounds" );
        }
        return observations_.at( index );
    }

    std::vector< TimeType > getObservationTimes( )
    {
        return observationTimes_;
    }

    const std::vector< TimeType >& getObservationTimesReference( )
    {
        return observationTimes_;
    }

    LinkEndType getReferenceLinkEnd( )
    {
        return referenceLinkEnd_;
    }

    int getNumberOfObservables( )
    {
        return numberOfObservations_;
    }

    Eigen::Matrix< ObservationScalarType, Eigen::Dynamic, 1 > getObservationsVector( )
    {
        int singleObservableSize = 0;
        if( numberOfObservations_ != 0 )
        {
            singleObservableSize = observations_.at( 0 ).rows( );
        }

        Eigen::Matrix< ObservationScalarType, Eigen::Dynamic, 1 > observationsVector =
                Eigen::Matrix< ObservationScalarType, Eigen::Dynamic, 1 >::Zero(
                    singleObservableSize * numberOfObservations_ );
        for( unsigned int i = 0; i < observations_.size( ); i++ )
        {
            observationsVector.segment( i * singleObservableSize, singleObservableSize ) =
                    observations_.at( i );
        }
        return observationsVector;
    }


    std::pair< TimeType, TimeType > getTimeBounds( )
    {
        if( observationTimes_.size( ) == 0 )
        {
            throw std::runtime_error( "Error when getting time bounds of observation set, no observations found" );
        }
        return std::make_pair ( *std::min_element( observationTimes_.begin( ), observationTimes_.end( ) ),
                                *std::max_element( observationTimes_.begin( ), observationTimes_.end( ) ) );
    }

    std::map< TimeType, Eigen::Matrix< ObservationScalarType, Eigen::Dynamic, 1 > > getObservationsHistory( )
    {
        return utilities::createMapFromVectors< TimeType, Eigen::Matrix< ObservationScalarType, Eigen::Dynamic, 1 > >(
                    observationTimes_, observations_ );
    }


    std::vector< Eigen::VectorXd > getObservationsDependentVariables( )
    {
        return observationsDependentVariables_;
    }

    std::vector< Eigen::VectorXd >& getObservationsDependentVariablesReference( )
    {
        return observationsDependentVariables_;
    }


    std::shared_ptr< simulation_setup::ObservationDependentVariableCalculator > getDependentVariableCalculator( )
    {
        return dependentVariableCalculator_;
    }

    std::map< TimeType, Eigen::VectorXd > getDependentVariableHistory( )
    {
        return utilities::createMapFromVectors< TimeType, Eigen::VectorXd >(
                    observationTimes_, observationsDependentVariables_ );
    }

    std::shared_ptr< observation_models::ObservationAncilliarySimulationSettings > getAncilliarySettings( )
    {
        return ancilliarySettings_;
    }

    Eigen::VectorXd getWeightsVector( )
    {
        return weightsVector_;
    }

    Eigen::VectorXd& getWeightsVectorReference( )
    {
        return weightsVector_;
    }

    void setWeightsVector( const Eigen::VectorXd& weightsVector )
    {
        int singleObservableSize = 0;
        if( numberOfObservations_ != 0 )
        {
            singleObservableSize = observations_.at( 0 ).rows( );
            if( weightsVector.rows( ) != singleObservableSize * observations_.size( ) )
            {
                throw std::runtime_error( "Error when setting weights in single observation set, sizes are incompatible." );
            }
        }
        else if( weightsVector.rows( ) > 0 )
        {
            throw std::runtime_error( "Error when setting weights in single observation set, observation set has no data." );
        }
        weightsVector_ = weightsVector;
    }

    std::shared_ptr< SingleObservationSet< ObservationScalarType, TimeType > > createFilteredObservationSet(
        std::vector< int > indices )
    {
        std::vector< Eigen::Matrix< ObservationScalarType, Eigen::Dynamic, 1 > > filteredObservations = observations_;
        std::vector< TimeType > filteredObservationTimes = observationTimes_;
        std::vector< Eigen::VectorXd > filteredObservationsDependentVariables = observationsDependentVariables_;

        sort(indices.begin(), indices.end(), std::greater<int>());
        for( unsigned int i = 0; i < indices.size( ); i++ )
        {
            filteredObservationTimes.erase( filteredObservationTimes.begin( ) + indices.at( i ) );
            filteredObservations.erase( filteredObservations.begin( ) + indices.at( i ) );
            if( filteredObservationsDependentVariables.size( ) >  0 )
            {
                filteredObservationsDependentVariables.erase( filteredObservationsDependentVariables.begin( ) + indices.at( i ) );
            }
        }
        return std::make_shared< SingleObservationSet< ObservationScalarType, TimeType > >(
            observableType_, linkEnds_, filteredObservations, filteredObservationTimes,
            referenceLinkEnd_, filteredObservationsDependentVariables, dependentVariableCalculator_, ancilliarySettings_ );
    }


private:

    const ObservableType observableType_;

    const LinkDefinition linkEnds_;

    std::vector< Eigen::Matrix< ObservationScalarType, Eigen::Dynamic, 1 > > observations_;

    std::vector< TimeType > observationTimes_;

    const LinkEndType referenceLinkEnd_;

    std::vector< Eigen::VectorXd > observationsDependentVariables_;

    const std::shared_ptr< simulation_setup::ObservationDependentVariableCalculator > dependentVariableCalculator_;

    const std::shared_ptr< observation_models::ObservationAncilliarySimulationSettings > ancilliarySettings_;

    const int numberOfObservations_;

    Eigen::VectorXd weightsVector_;

};


template< typename ObservationScalarType = double, typename TimeType = double,
    typename std::enable_if< is_state_scalar_and_time_type< ObservationScalarType, TimeType >::value, int >::type = 0 >
std::shared_ptr< SingleObservationSet< ObservationScalarType, TimeType > >
createResidualObservationSet(
    const std::shared_ptr< SingleObservationSet< ObservationScalarType, TimeType > > observedObservationSet,
    const std::shared_ptr< SingleObservationSet< ObservationScalarType, TimeType > > computedObservationSet )
{
    if( observedObservationSet->getObservableType( ) != computedObservationSet->getObservableType( ) )
    {
        throw std::runtime_error( "Error when computing residual observation set, observable is not equal" );
    }

    if( observedObservationSet->getReferenceLinkEnd( ) != computedObservationSet->getReferenceLinkEnd( ) )
    {
        throw std::runtime_error( "Error when computing residual observation set, reference link end is not equal" );
    }

    if( observedObservationSet->getLinkEnds( ).linkEnds_ != computedObservationSet->getLinkEnds( ).linkEnds_ )
    {
        throw std::runtime_error( "Error when computing residual observation set, link ends are not equal" );
    }

    if( observedObservationSet->getNumberOfObservables( ) != computedObservationSet->getNumberOfObservables( ) )
    {
        throw std::runtime_error( "Error when computing residual observation set, number of observable are not equal" );
    }

    //ESTIMATION-TODO: Add comparison of ancilliary settings

    std::vector< TimeType > observedTimes = observedObservationSet->getObservationTimes( );
    std::vector< TimeType > computedTimes = computedObservationSet->getObservationTimes( );

    std::vector< Eigen::Matrix< ObservationScalarType, Eigen::Dynamic, 1 > > observedData = observedObservationSet->getObservations( );
    std::vector< Eigen::Matrix< ObservationScalarType, Eigen::Dynamic, 1 > > computedData = computedObservationSet->getObservations( );


    std::vector< Eigen::Matrix< ObservationScalarType, Eigen::Dynamic, 1 > > residuals;
    for( unsigned int i = 0; i < observedTimes.size( ); i++ )
    {
        if( observedTimes.at( i ) != computedTimes.at( i ) )
        {
            throw std::runtime_error( "Error when computing residual observation set, observation time of index " + std::to_string( i ) +
            " is not equal: " + std::to_string( static_cast< double >( observedTimes.at( i ) ) ) + ", " + std::to_string( static_cast< double >( computedTimes.at( i ) ) ) );
        }
        residuals.push_back( observedData.at( i ) - computedData.at( i ) );
    }

    return std::make_shared< SingleObservationSet< ObservationScalarType, TimeType > >(
        observedObservationSet->getObservableType( ),
        observedObservationSet->getLinkEnds( ),
        residuals,
        observedObservationSet->getObservationTimes( ),
        observedObservationSet->getReferenceLinkEnd( ),
        std::vector< Eigen::VectorXd >( ),
        nullptr,
        observedObservationSet->getAncilliarySettings( ) );
}

template< typename ObservationScalarType = double, typename TimeType = double,
          typename std::enable_if< is_state_scalar_and_time_type< ObservationScalarType, TimeType >::value, int >::type = 0 >
std::map< ObservableType, std::map< LinkEnds, std::vector< std::shared_ptr< SingleObservationSet< ObservationScalarType, TimeType > > > > >
createSortedObservationSetList( const std::vector< std::shared_ptr< SingleObservationSet< ObservationScalarType, TimeType > > > observationSetList )
{
   std::map< ObservableType, std::map< LinkEnds, std::vector< std::shared_ptr< SingleObservationSet< ObservationScalarType, TimeType > > > > > sortedObservations;
   for( unsigned int i = 0; i < observationSetList.size( ); i++ )
   {

       sortedObservations[ observationSetList.at( i )->getObservableType( ) ][ observationSetList.at( i )->getLinkEnds( ).linkEnds_ ].push_back(
               observationSetList.at( i ) );
   }
   return sortedObservations;
}


template< typename ObservationScalarType = double, typename TimeType = double,
          typename std::enable_if< is_state_scalar_and_time_type< ObservationScalarType, TimeType >::value, int >::type = 0 >
class ObservationCollection
{
public:

    typedef std::map< ObservableType, std::map< LinkEnds, std::vector< std::shared_ptr< SingleObservationSet< ObservationScalarType, TimeType > > > > > SortedObservationSets;

    ObservationCollection(
            const SortedObservationSets& observationSetList = SortedObservationSets( ) ):
        observationSetList_( observationSetList )
    {
        setObservationSetIndices( );
        setConcatenatedObservationsAndTimes( );
    }

    ObservationCollection(
            const std::vector< std::shared_ptr< SingleObservationSet< ObservationScalarType, TimeType > > > observationSetList ):
        observationSetList_( createSortedObservationSetList< ObservationScalarType, TimeType >( observationSetList ) )
    {
        setObservationSetIndices( );
        setConcatenatedObservationsAndTimes( );
    }

    Eigen::Matrix< ObservationScalarType, Eigen::Dynamic, 1 > getObservationVector( )
    {
        return concatenatedObservations_;
    }

    const Eigen::Matrix< ObservationScalarType, Eigen::Dynamic, 1 >& getObservationVectorReference( )
    {
        return concatenatedObservations_;
    }

    std::vector< TimeType > getConcatenatedTimeVector( )
    {
        return concatenatedTimes_;
    }

<<<<<<< HEAD
    std::vector< double > getConcatenatedDoubleTimeVector( )
    {
        return utilities::staticCastVector< double, TimeType >( concatenatedTimes_ );
=======
    std::vector< TimeType > getConcatenatedWeightVector( )
    {
        // for now, this only takes the weights set from the single observation sets.
        // TODO may require a change later to accomodate other sources.

        // lazy evaluation, check if the weights has been set, otherwise set it then return
        if (concatenatedWeights_.size() != totalObservableSize_) {
            concatenatedWeights_.resize(totalObservableSize_);
            Eigen::VectorXd temp = getWeightsFromSingleObservationSets();
            if (temp.size() > 0) {
                Eigen::Map<Eigen::VectorXd> tempMap(temp.data(), temp.size());
                concatenatedWeights_ = std::vector<ObservationScalarType>(
                    tempMap.data(), tempMap.data() + tempMap.size());
            }
        }

        return concatenatedWeights_;
>>>>>>> 135cd6f7
    }

    std::pair< TimeType, TimeType > getTimeBounds( )
    {
        return std::make_pair ( *std::min_element( concatenatedTimes_.begin( ), concatenatedTimes_.end( ) ),
                                *std::max_element( concatenatedTimes_.begin( ), concatenatedTimes_.end( ) ) );
    }

    std::vector< int > getConcatenatedLinkEndIds( )
    {
        return concatenatedLinkEndIds_;
    }

    std::map< observation_models::LinkEnds, int > getLinkEndIdentifierMap( )
    {
        return linkEndIds_;
    }

    std::map< int, observation_models::LinkEnds > getInverseLinkEndIdentifierMap( )
    {
        return inverseLinkEndIds_;
    }





    std::map< ObservableType, std::map< LinkEnds, std::vector< std::pair< int, int > > > > getObservationSetStartAndSize( )
    {
        return observationSetStartAndSize_;
    }

    std::map< ObservableType, std::map< LinkEnds, std::vector< std::pair< int, int > > > >& getObservationSetStartAndSizeReference( )
    {
        return observationSetStartAndSize_;
    }

    std::vector< std::pair< int, int > > getConcatenatedObservationSetStartAndSize( )
    {
        return concatenatedObservationSetStartAndSize_;
    }

    std::map< ObservableType, std::map< LinkEnds, std::pair< int, int > > > getObservationTypeAndLinkEndStartAndSize( )
    {
        return observationTypeAndLinkEndStartAndSize_;
    }

    std::map< ObservableType, std::map< int, std::vector< std::pair< int, int > > > > getObservationSetStartAndSizePerLinkEndIndex( )
    {
        return observationSetStartAndSizePerLinkEndIndex_;
    }



    std::map< ObservableType, std::pair< int, int > > getObservationTypeStartAndSize( )
    {
        return observationTypeStartAndSize_;
    }

    int getTotalObservableSize( )
    {
        return totalObservableSize_;
    }

    SortedObservationSets getObservations( )
    {
        return observationSetList_;
    }

    const SortedObservationSets& getObservationsReference ( ) const
    {
        return observationSetList_;
    }

    std::vector< std::shared_ptr< SingleObservationSet< ObservationScalarType, TimeType > > > getSingleLinkAndTypeObservationSets(
            const ObservableType observableType,
            const LinkDefinition linkEnds )
    {
        if( observationSetList_.count( observableType ) == 0 )
        {
            throw std::runtime_error( "Error when retrieving observable of type " + observation_models::getObservableName( observableType ) +
                                      " from observation collection, no such observable exists" );
        }
        else if( observationSetList_.at( observableType ).count( linkEnds.linkEnds_ ) == 0 )
        {
            throw std::runtime_error( "Error when retrieving observable of type " + observation_models::getObservableName( observableType ) +
                                      " and link ends " + observation_models::getLinkEndsString( linkEnds.linkEnds_ ) +
                                      " from observation collection, no such link ends found for observable" );
        }

        return observationSetList_.at( observableType ).at( linkEnds.linkEnds_ );
    }

    Eigen::Matrix< ObservationScalarType, Eigen::Dynamic, 1 > getSingleLinkObservations(
            const ObservableType observableType,
            const LinkDefinition& linkEnds )
    {
        if( observationSetStartAndSize_.count( observableType ) == 0 )
        {
            throw std::runtime_error( " Error when getting single link observations, not observations of type "
                                      + std::to_string( observableType ) );
        }
        else
        {
            if( observationSetStartAndSize_.at( observableType ).count( linkEnds.linkEnds_ ) == 0 )
            {
                throw std::runtime_error( " Error when getting single link observations, not observations of type "
                                          + std::to_string( observableType ) + " for given link ends." );
            }
            else
            {
                std::vector< std::pair< int, int > > combinedIndices =
                        observationSetStartAndSize_.at( observableType ).at( linkEnds.linkEnds_ );
                int startIndex = combinedIndices.at( 0 ).first;
                int finalEntry = combinedIndices.size( ) - 1;

                int numberOfObservables = ( combinedIndices.at( finalEntry ).first - startIndex ) +
                        combinedIndices.at( finalEntry ).second;
                return concatenatedObservations_.segment( startIndex, numberOfObservables );
            }
        }
    }

    std::vector< TimeType > getSingleLinkTimes(
            const ObservableType observableType,
            const LinkDefinition& linkEnds )
    {
        if( observationSetStartAndSize_.count( observableType ) == 0 )
        {
            throw std::runtime_error( " Error when getting single link observations, not observations of type "
                                      + std::to_string( observableType ) );
        }
        else
        {
            if( observationSetStartAndSize_.at( observableType ).count( linkEnds.linkEnds_ ) == 0 )
            {
                throw std::runtime_error( " Error when getting single link observations, not observations of type "
                                          + std::to_string( observableType ) + " for given link ends." );
            }
            else
            {
                std::vector< std::pair< int, int > > combinedIndices =
                        observationSetStartAndSize_.at( observableType ).at( linkEnds.linkEnds_ );
                int startIndex = combinedIndices.at( 0 ).first;
                int finalEntry = combinedIndices.size( ) - 1;

                int numberOfObservables = ( combinedIndices.at( finalEntry ).first - startIndex ) +
                        combinedIndices.at( finalEntry ).second;
                return std::vector< TimeType >( concatenatedTimes_.begin( ) + startIndex,
                                                concatenatedTimes_.begin( ) + ( startIndex + numberOfObservables ) );
            }
        }
    }

    std::pair< Eigen::Matrix< ObservationScalarType, Eigen::Dynamic, 1 >, std::vector< TimeType > > getSingleLinkObservationsAndTimes(
            const ObservableType observableType,
            const LinkDefinition& linkEnds )
    {
        return std::make_pair( getSingleLinkObservations( observableType, linkEnds ),
                               getSingleLinkTimes( observableType, linkEnds ) );
    }

    std::vector< LinkEnds > getConcatenatedLinkEndIdNames( )
    {
        return concatenatedLinkEndIdNames_;
    }

    std::map< ObservableType, std::vector< LinkDefinition > > getLinkDefinitionsPerObservable( )
    {
        return linkDefinitionsPerObservable_;
    }

    std::vector< LinkDefinition > getLinkDefinitionsForSingleObservable(
        const ObservableType observableType )
    {
        if( linkDefinitionsPerObservable_.count( observableType ) > 0 )
        {
            return linkDefinitionsPerObservable_.at( observableType );
        }
        else
        {
            return std::vector< LinkDefinition >( );
        }
    }


    std::map< ObservableType, std::map< int, std::vector< std::shared_ptr< SingleObservationSet< ObservationScalarType, TimeType > > > > > getSortedObservationSets( )
    {
        std::map< ObservableType, std::map< int, std::vector< std::shared_ptr< SingleObservationSet< ObservationScalarType, TimeType > > > > > observationSetListIndexSorted;
        for( auto it1 : observationSetList_ )
        {
            for( auto it2 : it1.second )
            {
                observationSetListIndexSorted[ it1.first ][ linkEndIds_[ it2.first ] ] = it2.second;
            }
        }
        return observationSetListIndexSorted;
    }

    std::map< ObservableType, std::map< int, std::vector< std::pair< double, double > > > > getSortedObservationSetsTimeBounds( )
    {
        std::map< ObservableType, std::map< int, std::vector< std::pair< double, double > > > > observationSetTimeBounds;
        for( auto it1 : observationSetList_ )
        {
            for( auto it2 : it1.second )
            {
                int currentLinkEndId = linkEndIds_[ it2.first ];
                for( unsigned int i = 0; i < it2.second.size( ); i++ )
                {
                    std::pair< TimeType, TimeType > timeBounds = it2.second.at( i )->getTimeBounds( );
                    observationSetTimeBounds[ it1.first ][ currentLinkEndId  ].push_back(
                        { static_cast< double >( timeBounds.first ), static_cast< double >( timeBounds.second ) } );
                }
            }
        }
        return observationSetTimeBounds;
    }

    std::map < ObservableType, std::vector< LinkEnds > > getLinkEndsPerObservableType( )
    {
        std::map < ObservableType, std::vector< LinkEnds > > linkEndsPerObservableType;

        for ( auto observableTypeIt = observationSetList_.begin( ); observableTypeIt != observationSetList_.end( );
            ++observableTypeIt )
        {
            std::vector< LinkEnds > linkEndsVector;

            for ( auto linkEndsIt = observableTypeIt->second.begin( ); linkEndsIt != observableTypeIt->second.end( );
                ++linkEndsIt )
            {
                linkEndsVector.push_back( linkEndsIt->first );
            }

            linkEndsPerObservableType[ observableTypeIt->first ] = linkEndsVector;
        }

        return linkEndsPerObservableType;
    }

<<<<<<< HEAD
    std::tuple< Eigen::VectorXd, Eigen::VectorXd > getFullDependentVariableVector( const std::shared_ptr< simulation_setup::ObservationDependentVariableSettings > dependentVariable )
    {
        Eigen::VectorXd dependentVariablesVector = Eigen::VectorXd::Zero( concatenatedTimes_.size( ) );
        Eigen::VectorXd dependentVariableTimes = Eigen::VectorXd::Zero( concatenatedTimes_.size( ) );

        for( auto it : observationSetList_ )
        {
            if( observation_models::getObservableSize( it.first ) != 1 )
            {
                throw std::runtime_error( "Error, getting full dependent variable vector not yet supported for observables of size > 1" );
            }
            for( auto it2 : it.second )
            {
                for( unsigned int i = 0; i < it2.second.size( ); i++ )
                {
                    std::shared_ptr<simulation_setup::ObservationDependentVariableCalculator>
                        dependentVariableCalculator =
                        it2.second.at( i )->getDependentVariableCalculator( );
                    std::pair< int, int > currentVectorIndices = observationSetStartAndSize_.at( it.first ).at( it2.first ).at( i );

                    bool addDependentVariables = false;
                    if ( dependentVariableCalculator != nullptr )
                    {
                        std::pair<int, int> variableIndices = dependentVariableCalculator->getDependentVariableIndices(
                            dependentVariable );
=======
    Eigen::VectorXd getWeightsFromSingleObservationSets( )
    {
        Eigen::VectorXd weightsVector = Eigen::VectorXd::Zero( totalObservableSize_ );

        for( auto observationIterator : observationSetList_ )
        {
            ObservableType currentObservableType = observationIterator.first;

            for( auto linkEndIterator : observationIterator.second )
            {
                LinkEnds currentLinkEnds = linkEndIterator.first;
                for( unsigned int i = 0; i < linkEndIterator.second.size( ); i++ )
                {
                    std::pair< int, int > startAndSize = observationSetStartAndSize_.at( currentObservableType ).at( currentLinkEnds ).at( i );
                    if( observationSetList_.at( currentObservableType ).at( currentLinkEnds ).at( i )->getWeightsVectorReference( ).rows( ) ==
                        startAndSize.second )
                    {
                        weightsVector.segment( startAndSize.first, startAndSize.second ) =
                            observationSetList_.at( currentObservableType ).at( currentLinkEnds ).at(
                                i )->getWeightsVector( );
                    }
                    else
                    {
                        throw std::runtime_error( "Error when compiling full weights vector from single observation set, sizes are inconsistent" );
                    }
                }
            }
        }
        return weightsVector;
    }

>>>>>>> 135cd6f7

                        if( variableIndices.second > 0 )
                        {
                            addDependentVariables = true;
                            std::map< double, Eigen::VectorXd > currentDependentVariableHistory =
                                utilities::sliceMatrixHistory< TimeType, double, double >( it2.second.at( i )->getDependentVariableHistory( ), variableIndices );

                            dependentVariableTimes.segment( currentVectorIndices.first, currentVectorIndices.second ) =
                                utilities::convertStlVectorToEigenVector( utilities::createVectorFromMapKeys( currentDependentVariableHistory ) );
                            Eigen::MatrixXd currentDependentVariableBlock = utilities::convertVectorHistoryToMatrix( currentDependentVariableHistory );
                            dependentVariablesVector.segment( currentVectorIndices.first, currentVectorIndices.second ) =
                                currentDependentVariableBlock.block( 0, 0, currentDependentVariableBlock.rows( ), 1 );
                        }
                    }
                }
            }
        }
        return std::make_pair( dependentVariableTimes, dependentVariablesVector );
    }
private:

    void setObservationSetIndices( )
    {
        int currentStartIndex = 0;
        int currentTypeStartIndex = 0;
        totalNumberOfObservables_ = 0;
        totalObservableSize_ = 0;

        for( auto observationIterator : observationSetList_ )
        {
            ObservableType currentObservableType = observationIterator.first;

            currentTypeStartIndex = currentStartIndex;
            int observableSize = getObservableSize(  currentObservableType );

            int currentObservableTypeSize = 0;

            for( auto linkEndIterator : observationIterator.second )
            {
                LinkEnds currentLinkEnds = linkEndIterator.first;
                int currentLinkEndStartIndex = currentStartIndex;
                int currentLinkEndSize = 0;
                for( unsigned int i = 0; i < linkEndIterator.second.size( ); i++ )
                {
                    int currentNumberOfObservables = linkEndIterator.second.at( i )->getNumberOfObservables( );
                    int currentObservableVectorSize = currentNumberOfObservables * observableSize;

                    observationSetStartAndSize_[ currentObservableType ][ currentLinkEnds ].push_back(
                                std::make_pair( currentStartIndex, currentObservableVectorSize ) );
                    concatenatedObservationSetStartAndSize_.push_back( std::make_pair( currentStartIndex, currentObservableVectorSize ) );
                    currentStartIndex += currentObservableVectorSize;
                    currentObservableTypeSize += currentObservableVectorSize;
                    currentLinkEndSize += currentObservableVectorSize;

                    totalObservableSize_ += currentObservableVectorSize;
                    totalNumberOfObservables_ += currentNumberOfObservables;
                }
                observationTypeAndLinkEndStartAndSize_[ currentObservableType ][ currentLinkEnds ] = std::make_pair(
                    currentLinkEndStartIndex, currentLinkEndSize );
            }
            observationTypeStartAndSize_[ currentObservableType ] = std::make_pair(
                        currentTypeStartIndex, currentObservableTypeSize );
        }
    }

    void setConcatenatedObservationsAndTimes( )
    {
        concatenatedObservations_ = Eigen::Matrix< ObservationScalarType, Eigen::Dynamic, 1 >::Zero( totalObservableSize_ );
        concatenatedTimes_.resize( totalObservableSize_ );
        concatenatedLinkEndIds_.resize( totalObservableSize_ );
        concatenatedLinkEndIdNames_.resize( totalObservableSize_ );


        int observationCounter = 0;
        int maximumStationId = 0;
        int currentStationId;

        for( auto observationIterator : observationSetList_ )
        {
            ObservableType currentObservableType = observationIterator.first;
            int observableSize = getObservableSize(  currentObservableType );

            for( auto linkEndIterator : observationIterator.second )
            {
                LinkEnds currentLinkEnds = linkEndIterator.first;
                LinkDefinition firstLinkDefinition;

                if( linkEndIterator.second.size( ) > 0 )
                {
                    firstLinkDefinition = linkEndIterator.second.at( 0 )->getLinkEnds( );
                    linkDefinitionsPerObservable_[ currentObservableType].push_back( firstLinkDefinition );
                }

                if( linkEndIds_.count( currentLinkEnds ) == 0 )
                {
                    linkEndIds_[ currentLinkEnds ] = maximumStationId;
                    inverseLinkEndIds_[ maximumStationId ] = currentLinkEnds;
                    currentStationId = maximumStationId;
                    maximumStationId++;
                }
                else
                {
                    currentStationId = linkEndIds_[ currentLinkEnds ];
                }

                for( unsigned int i = 0; i < linkEndIterator.second.size( ); i++ )
                {
                    LinkDefinition currentLinkDefinition = linkEndIterator.second.at( i )->getLinkEnds( );
                    if( !( currentLinkDefinition == firstLinkDefinition ) )
                    {
                        throw std::runtime_error( "Error when creating ObservationCollection, link definitions of same link ends are not equal " );
                    }

                    std::pair< int, int > startAndSize =
                            observationSetStartAndSize_.at( currentObservableType ).at( currentLinkEnds ).at( i );
                    Eigen::Matrix< ObservationScalarType, Eigen::Dynamic, 1 > currentObservables =
                            Eigen::Matrix< ObservationScalarType, Eigen::Dynamic, 1 >::Zero( startAndSize.second );

                    std::vector< Eigen::Matrix< ObservationScalarType, Eigen::Dynamic, 1 > > currentObservationSet =
                            linkEndIterator.second.at( i )->getObservations( );
                    std::vector< TimeType > currentObservationTimes =
                            linkEndIterator.second.at( i )->getObservationTimes( );
                    for( unsigned int j = 0; j < currentObservationSet.size( ); j++ )
                    {
                        currentObservables.segment( j * observableSize, observableSize ) = currentObservationSet.at( j );
                        for( int k = 0; k < observableSize; k++ )
                        {
                            concatenatedTimes_[ observationCounter ] = currentObservationTimes.at( j );
                            concatenatedLinkEndIds_[ observationCounter ] = currentStationId;
                            concatenatedLinkEndIdNames_[ observationCounter ] = currentLinkEnds;
                            observationCounter++;
                        }
                    }
                    concatenatedObservations_.segment( startAndSize.first, startAndSize.second ) = currentObservables;
                }
            }
        }

        for( auto it1 : observationSetStartAndSize_ )
        {
            for( auto it2 : it1.second )
            {
                observationSetStartAndSizePerLinkEndIndex_[ it1.first ][ linkEndIds_[ it2.first ] ] = it2.second;
            }
        }
    }

    const SortedObservationSets observationSetList_;

    Eigen::Matrix< ObservationScalarType, Eigen::Dynamic, 1 > concatenatedObservations_;

    std::vector< TimeType > concatenatedTimes_;

    std::vector<ObservationScalarType> concatenatedWeights_;

    std::vector< int > concatenatedLinkEndIds_;

    std::vector< LinkEnds > concatenatedLinkEndIdNames_;

    std::map< ObservableType, std::vector< LinkDefinition > > linkDefinitionsPerObservable_;

    std::map< observation_models::LinkEnds, int > linkEndIds_;

    std::map< int, observation_models::LinkEnds > inverseLinkEndIds_;

    std::map< ObservableType, std::map< LinkEnds, std::vector< std::pair< int, int > > > > observationSetStartAndSize_;

    std::vector< std::pair< int, int > > concatenatedObservationSetStartAndSize_;

    std::map< ObservableType, std::map< int, std::vector< std::pair< int, int > > > > observationSetStartAndSizePerLinkEndIndex_;

    std::map< ObservableType, std::map< LinkEnds, std::pair< int, int > > > observationTypeAndLinkEndStartAndSize_;

    std::map< ObservableType, std::pair< int, int > > observationTypeStartAndSize_;

    int totalObservableSize_;

    int totalNumberOfObservables_;
};


template< typename ObservationScalarType = double, typename TimeType = double,
    typename std::enable_if< is_state_scalar_and_time_type< ObservationScalarType, TimeType >::value, int >::type = 0 >
std::vector< std::shared_ptr< SingleObservationSet< ObservationScalarType, TimeType > > > splitSingleObservationSetIntoArcs(
    const std::shared_ptr< SingleObservationSet< ObservationScalarType, TimeType > > originalObservationSet,
    const double arcSplitInterval,
    const int minimumNumberOfObservations )
{
    std::vector< int > rawArcStartIndices = { 0 };
    const std::vector< TimeType > originalObservationTimes = originalObservationSet->getObservationTimesReference( );
    for( unsigned int i = 1; i < originalObservationTimes.size( ); i++ )
    {
        if( ( originalObservationTimes.at( i ) - originalObservationTimes.at( i - 1 ) ) > arcSplitInterval )
        {
            rawArcStartIndices.push_back( i );
        }
    }
    rawArcStartIndices.push_back( originalObservationTimes.size( ) );

    std::vector< std::pair< int, int > > arcSplitIndices;

    for( unsigned int j = 1; j < rawArcStartIndices.size( ); j++ )
    {
        if( ( rawArcStartIndices.at( j ) - rawArcStartIndices.at( j - 1 ) ) > minimumNumberOfObservations )
        {
            arcSplitIndices.push_back( std::make_pair( rawArcStartIndices.at( j - 1 ), rawArcStartIndices.at( j ) - rawArcStartIndices.at( j - 1 ) ) );
        }
    }

    std::vector< std::shared_ptr< SingleObservationSet< ObservationScalarType, TimeType > > > splitSingleObervationSet;
    for( unsigned int i = 0; i < arcSplitIndices.size( ); i++ )
    {
        std::vector< Eigen::VectorXd > currentSplitDependentVariables;
        if( originalObservationSet->getObservationsDependentVariablesReference( ).size( ) > 0 )
        {
            currentSplitDependentVariables =
                utilities::getStlVectorSegment( originalObservationSet->getObservationsDependentVariablesReference( ),
                                  arcSplitIndices.at( i ).first, arcSplitIndices.at( i ).second );
        }

        std::shared_ptr< SingleObservationSet< ObservationScalarType, TimeType > > newObservationSet =
            std::make_shared< SingleObservationSet< ObservationScalarType, TimeType > >(
                originalObservationSet->getObservableType( ),
                originalObservationSet->getLinkEnds( ),
                utilities::getStlVectorSegment( originalObservationSet->getObservationsReference( ), arcSplitIndices.at( i ).first, arcSplitIndices.at( i ).second ),
                utilities::getStlVectorSegment( originalObservationSet->getObservationTimesReference( ), arcSplitIndices.at( i ).first, arcSplitIndices.at( i ).second ),
                originalObservationSet->getReferenceLinkEnd( ),
                currentSplitDependentVariables,
                originalObservationSet->getDependentVariableCalculator( ),
                originalObservationSet->getAncilliarySettings( ) );
        if( newObservationSet->getObservationTimes( ).size( ) > 0 )
        {
            splitSingleObervationSet.push_back( newObservationSet );
        }
    }
    return splitSingleObervationSet;
}


template< typename ObservationScalarType = double, typename TimeType = double,
    typename std::enable_if< is_state_scalar_and_time_type< ObservationScalarType, TimeType >::value, int >::type = 0 >
std::shared_ptr< ObservationCollection< ObservationScalarType, TimeType > > splitObservationSetsIntoArcs(
    const std::shared_ptr< ObservationCollection< ObservationScalarType, TimeType > > originalObservationCollection,
    const double arcSplitInterval,
    const int minimumNumberOfObservations )
{
    typename ObservationCollection< ObservationScalarType, TimeType >::SortedObservationSets originalObservationSets =
        originalObservationCollection->getObservations( );
    typename ObservationCollection< ObservationScalarType, TimeType >::SortedObservationSets splitObservationSets;
    for( auto observationIt : originalObservationSets )
    {
        for( auto linkEndIt : observationIt.second )
        {
            std::vector< std::shared_ptr< SingleObservationSet< ObservationScalarType, TimeType > > > splitSingleObervationSet;
            for( unsigned int i = 0; i < linkEndIt.second.size( ); i++ )
            {
                auto singleSplitObservationSet = splitSingleObservationSetIntoArcs( linkEndIt.second.at( i ), arcSplitInterval, minimumNumberOfObservations );
                splitSingleObervationSet.insert( splitSingleObervationSet.end( ), singleSplitObservationSet.begin( ), singleSplitObservationSet.end( ) );
            }
            splitObservationSets[ observationIt.first ][ linkEndIt.first ] = splitSingleObervationSet;
        }
    }
    return std::make_shared< ObservationCollection< ObservationScalarType, TimeType > >( splitObservationSets );
}


template< typename ObservationScalarType = double, typename TimeType = double,
          typename std::enable_if< is_state_scalar_and_time_type< ObservationScalarType, TimeType >::value, int >::type = 0 >
std::vector< std::shared_ptr< SingleObservationSet< ObservationScalarType, TimeType > > > getObservationListWithDependentVariables(
        const std::vector< std::shared_ptr< SingleObservationSet< ObservationScalarType, TimeType > > > fullObservationList,
        const std::shared_ptr< simulation_setup::ObservationDependentVariableSettings > dependentVariableToRetrieve )
{
    std::vector< std::shared_ptr< SingleObservationSet< ObservationScalarType, TimeType > > > observationList;
    for( unsigned int i = 0; i < fullObservationList.size( ); i++ )
    {
        std::shared_ptr< simulation_setup::ObservationDependentVariableCalculator > dependentVariableCalculator =
                fullObservationList.at( i )->getDependentVariableCalculator( );
        if( dependentVariableCalculator != nullptr )
        {
            std::pair< int, int > variableIndices = dependentVariableCalculator->getDependentVariableIndices(
                        dependentVariableToRetrieve );

            if( variableIndices.second != 0 )
            {
                observationList.push_back( fullObservationList.at( i ) );
            }
        }
    }
    return observationList;
}

template< typename ObservationScalarType = double, typename TimeType = double,
          typename std::enable_if< is_state_scalar_and_time_type< ObservationScalarType, TimeType >::value, int >::type = 0 >
std::vector< std::shared_ptr< SingleObservationSet< ObservationScalarType, TimeType > > > getObservationListWithDependentVariables(
        const std::shared_ptr< ObservationCollection< ObservationScalarType, TimeType > > observationCollection,
        const std::shared_ptr< simulation_setup::ObservationDependentVariableSettings > dependentVariableToRetrieve,
        const ObservableType observableType )
{
    std::vector< std::shared_ptr< SingleObservationSet< ObservationScalarType, TimeType > > > observationList;
    if( observationCollection->getObservations( ).count( observableType ) != 0 )
    {
        std::map< LinkEnds, std::vector< std::shared_ptr< SingleObservationSet< ObservationScalarType, TimeType > > > >
                observationsOfGivenType = observationCollection->getObservations( ).at( observableType );

        for( auto linkEndIterator : observationsOfGivenType )
        {
            std::vector< std::shared_ptr< SingleObservationSet< ObservationScalarType, TimeType > > > fullObservationList =
                    linkEndIterator.second;
            std::vector< std::shared_ptr< SingleObservationSet< ObservationScalarType, TimeType > > > partialObservationList =
                    getObservationListWithDependentVariables( fullObservationList, dependentVariableToRetrieve );
            observationList.insert( observationList.end( ), partialObservationList.begin( ), partialObservationList.end( ) );
        }
    }
    return observationList;
}

template< typename ObservationScalarType = double, typename TimeType = double,
          typename std::enable_if< is_state_scalar_and_time_type< ObservationScalarType, TimeType >::value, int >::type = 0 >
std::vector< std::shared_ptr< SingleObservationSet< ObservationScalarType, TimeType > > > getObservationListWithDependentVariables(
        const std::shared_ptr< ObservationCollection< ObservationScalarType, TimeType > > observationCollection,
        const std::shared_ptr< simulation_setup::ObservationDependentVariableSettings > dependentVariableToRetrieve,
        const ObservableType observableType ,
        const LinkEnds& linkEnds )
{
    std::vector< std::shared_ptr< SingleObservationSet< ObservationScalarType, TimeType > > > observationList;
    if( observationCollection->getObservations( ).count( observableType ) != 0 )
    {
        if( observationCollection->getObservations( ).at( observableType ).count( linkEnds ) != 0 )
        {
            std::vector< std::shared_ptr< SingleObservationSet< ObservationScalarType, TimeType > > > fullObservationList =
                    observationCollection->getObservations( ).at( observableType ).at( linkEnds );
            std::vector< std::shared_ptr< SingleObservationSet< ObservationScalarType, TimeType > > > partialObservationList =
                    getObservationListWithDependentVariables( fullObservationList, dependentVariableToRetrieve );
            observationList.insert( observationList.end( ), partialObservationList.begin( ), partialObservationList.end( ) );
        }
    }
    return observationList;
}

template< typename ObservationScalarType = double, typename TimeType = double, typename... ArgTypes,
          typename std::enable_if< is_state_scalar_and_time_type< ObservationScalarType, TimeType >::value, int >::type = 0 >
std::vector< std::map< double, Eigen::VectorXd > > getDependentVariableResultPerObservationSet(
        const std::shared_ptr< ObservationCollection< ObservationScalarType, TimeType > > observationCollection,
        const std::shared_ptr< simulation_setup::ObservationDependentVariableSettings > dependentVariableToRetrieve,
        ArgTypes... args )
{
    std::vector< std::shared_ptr< SingleObservationSet< ObservationScalarType, TimeType > > > observationsWithVariable =
            getObservationListWithDependentVariables(
                observationCollection, dependentVariableToRetrieve, args ... );

    std::vector< std::map< double, Eigen::VectorXd > > dependentVariableList;
    for( unsigned int i = 0; i < observationsWithVariable.size( ); i++ )
    {
        std::shared_ptr< simulation_setup::ObservationDependentVariableCalculator > dependentVariableCalculator =
                observationsWithVariable.at( i )->getDependentVariableCalculator( );

        std::pair< int, int > variableIndices = dependentVariableCalculator->getDependentVariableIndices(
                    dependentVariableToRetrieve );
        std::map< double, Eigen::VectorXd > slicedHistory =
                utilities::sliceMatrixHistory(
                    observationsWithVariable.at( i )->getDependentVariableHistory( ), variableIndices );

        dependentVariableList.push_back( slicedHistory );
    }

    return dependentVariableList;
}

template< typename ObservationScalarType = double, typename TimeType = double, typename... ArgTypes,
          typename std::enable_if< is_state_scalar_and_time_type< ObservationScalarType, TimeType >::value, int >::type = 0 >
std::map< double, Eigen::VectorXd > getDependentVariableResultList(
        const std::shared_ptr< ObservationCollection< ObservationScalarType, TimeType > > observationCollection,
        const std::shared_ptr< simulation_setup::ObservationDependentVariableSettings > dependentVariableToRetrieve,
        ArgTypes... args )
{
    std::vector< std::map< double, Eigen::VectorXd > > dependentVariableResultPerObservationSet =
            getDependentVariableResultPerObservationSet(
                observationCollection, dependentVariableToRetrieve, args ... );
    return utilities::concatenateMaps( dependentVariableResultPerObservationSet );


}

template< typename ObservationScalarType = double, typename TimeType = double,
          typename std::enable_if< is_state_scalar_and_time_type< ObservationScalarType, TimeType >::value, int >::type = 0 >
inline std::shared_ptr< SingleObservationSet< ObservationScalarType, TimeType > > createSingleObservationSet(
        const ObservableType observableType,
        const LinkEnds& linkEnds,
        const std::vector< Eigen::Matrix< ObservationScalarType, Eigen::Dynamic, 1 > >&  observations,
        const std::vector< TimeType > observationTimes,
        const LinkEndType referenceLinkEnd,
        const std::shared_ptr< observation_models::ObservationAncilliarySimulationSettings > ancilliarySettings )
{
    return std::make_shared< SingleObservationSet< ObservationScalarType, TimeType > >(
                observableType, linkEnds, observations, observationTimes, referenceLinkEnd,
                std::vector< Eigen::Matrix< ObservationScalarType, Eigen::Dynamic, 1 > >( ), nullptr, ancilliarySettings );
}

//template< typename ObservationScalarType = double, typename TimeType = double,
//          typename std::enable_if< is_state_scalar_and_time_type< ObservationScalarType, TimeType >::value, int >::type = 0 >
//inline std::shared_ptr< ObservationCollection< ObservationScalarType, TimeType > >  createManualObservationCollection(
//        const std::map< ObservableType, std::map< LinkEnds, std::vector< std::shared_ptr< SingleObservationSet< ObservationScalarType, TimeType > > > > >& observationSetList )
//{
//    return std::make_shared< ObservationCollection< ObservationScalarType, TimeType > >( observationSetList );
//}

//template< typename ObservationScalarType = double, typename TimeType = double,
//          typename std::enable_if< is_state_scalar_and_time_type< ObservationScalarType, TimeType >::value, int >::type = 0 >
//inline std::shared_ptr< ObservationCollection< ObservationScalarType, TimeType > >  createManualObservationCollection(
//        const ObservableType observableType,
//        const LinkEnds& linkEnds,
//        const std::shared_ptr< SingleObservationSet< ObservationScalarType, TimeType > >& observationSetList )
//{
//    return std::make_shared< ObservationCollection< ObservationScalarType, TimeType > >( observationSetList );
//}

template< typename ObservationScalarType = double, typename TimeType = double >
inline std::shared_ptr< ObservationCollection< ObservationScalarType, TimeType > >  createManualObservationCollection(
        const ObservableType observableType,
        const LinkDefinition& linkEnds,
        const std::vector< Eigen::Matrix< ObservationScalarType, Eigen::Dynamic, 1 > >& observations,
        const std::vector< TimeType > observationTimes,
        const LinkEndType referenceLinkEnd,
        const std::shared_ptr< observation_models::ObservationAncilliarySimulationSettings > ancilliarySettings = nullptr )
{
    std::shared_ptr< SingleObservationSet< ObservationScalarType, TimeType > > singleObservationSet =
            createSingleObservationSet( observableType, linkEnds.linkEnds_, observations, observationTimes, referenceLinkEnd,
                                        ancilliarySettings );

    std::map< ObservableType, std::map< LinkEnds, std::vector< std::shared_ptr< SingleObservationSet< ObservationScalarType, TimeType > > > > > observationSetList;
    observationSetList[ observableType ][ linkEnds.linkEnds_ ].push_back( singleObservationSet );
    return std::make_shared< ObservationCollection< ObservationScalarType, TimeType > >( observationSetList );
}

template< typename ObservationScalarType = double, typename TimeType = double >
inline std::shared_ptr< ObservationCollection< ObservationScalarType, TimeType > >  createManualObservationCollection(
        std::vector< std::shared_ptr< SingleObservationSet< ObservationScalarType, TimeType > > > singleObservationSets )
{
    return std::make_shared< ObservationCollection< ObservationScalarType, TimeType > >( singleObservationSets );
}


template< typename ObservationScalarType = double, typename TimeType = double >
std::shared_ptr< ObservationCollection< ObservationScalarType, TimeType > >  createResidualCollection(
    const std::shared_ptr< ObservationCollection< ObservationScalarType, TimeType > > observedData,
    const std::shared_ptr< ObservationCollection< ObservationScalarType, TimeType > > computedData )
{
//    std::map< ObservableType, std::map< LinkEnds, std::vector< std::shared_ptr< SingleObservationSet< ObservationScalarType, TimeType > > > > >
    typename ObservationCollection< ObservationScalarType, TimeType >::SortedObservationSets observedObservationSets = observedData->getObservations( );
    typename ObservationCollection< ObservationScalarType, TimeType >::SortedObservationSets computedObservationSets = computedData->getObservations( );
    typename ObservationCollection< ObservationScalarType, TimeType >::SortedObservationSets residualObservationSets;

    for( auto observationIt : observedObservationSets )
    {
        for( auto linkEndIt : observationIt.second )
        {
            for( unsigned int i = 0; i < linkEndIt.second.size( ); i++ )
            {
                residualObservationSets[ observationIt.first ][ linkEndIt.first ].push_back(
                    createResidualObservationSet( linkEndIt.second.at( i ), computedObservationSets.at( observationIt.first ).at( linkEndIt.first ).at( i ) ) );
            }
        }
    }
    return std::make_shared< ObservationCollection< ObservationScalarType, TimeType > >( residualObservationSets );
}

template< typename ObservationScalarType = double, typename TimeType = double >
std::map< observation_models::ObservableType, std::vector< std::pair< LinkEnds, std::vector< std::vector< int > > > > >
    getObservationCollectionEntriesToFiler(
        const std::shared_ptr< ObservationCollection< ObservationScalarType, TimeType > > dataToFiler,
        const Eigen::VectorXd& residualVector,
        const std::map< ObservableType, double > residualCutoffValuePerObservable )
{
    // Check if input data is compatible
    if( residualVector.rows( ) != dataToFiler->getTotalObservableSize( ) )
    {
        throw std::runtime_error( "Error when filtering observations, input size is incompatible" );
    }

    // Retrieve observations to filter
    typename ObservationCollection< ObservationScalarType, TimeType >::SortedObservationSets observationSetsToFilter = dataToFiler->getObservations( );

    // Create data structure with filtered results
    std::map< observation_models::ObservableType, std::vector< std::pair< LinkEnds, std::vector< std::vector< int > > > > > filterEntries;

    // Iterate over all observable types
    for( auto observationIt : observationSetsToFilter )
    {
        observation_models::ObservableType observableType = observationIt.first;

        // Get filter value for current observable
        double filterValue = residualCutoffValuePerObservable.at( observationIt.first );

        // Iterate over all link ends
        std::vector< std::pair< LinkEnds, std::vector< std::vector< int > > > > currentObservableEntriesToFilter;
        for ( auto linkEndIt: observationIt.second )
        {
            observation_models::LinkEnds linkEnds = linkEndIt.first;

            // Iterate over all observations with current link ends and type
            std::vector< std::vector< int > > currentLinkEndsEntriesToFiler;
            for ( unsigned int i = 0; i < linkEndIt.second.size( ); i++ )
            {
                std::shared_ptr< SingleObservationSet< ObservationScalarType, TimeType > > currentObservationSet =
                    observationSetsToFilter.at( observationIt.first ).at( linkEndIt.first ).at( i );

                // Get residuals for current set
                std::pair< int, int > fullVectorStartAndSize =
                    dataToFiler->getObservationSetStartAndSizeReference( ).at( observableType ).at( linkEnds ).at( i );
                Eigen::VectorXd currentSetResiduals = residualVector.segment( fullVectorStartAndSize.first, fullVectorStartAndSize.second );

                int currentObservableSize = getObservableSize( observableType );

                // Check if data is compatible
                if( currentSetResiduals.rows( ) != currentObservableSize * currentObservationSet->getNumberOfObservables( ) )
                {
                    throw std::runtime_error( "Error when filtering observations, input size of single observation set for " +
                        getObservableName( observableType ) +", " + getLinkEndsString( linkEnds ) + ", set " +
                        std::to_string( i ) + " is incompatible" );
                }

                std::vector< int > indicesToRemove;
                for( unsigned int j = 0; j < currentObservationSet->getObservationTimes( ).size( ); j++ )
                {
                    bool removeObservation = false;
                    for( int k = 0; k < currentObservableSize; k++ )
                    {
                        if( currentSetResiduals( j * currentObservableSize + k ) > filterValue )
                        {
                            removeObservation = true;
                        }
                    }
                    if( removeObservation )
                    {
                        indicesToRemove.push_back( j );
                    }
                }
                currentLinkEndsEntriesToFiler.push_back( indicesToRemove );
            }
            currentObservableEntriesToFilter.push_back( std::make_pair( linkEnds, currentLinkEndsEntriesToFiler ) );
        }
        filterEntries[ observableType ] = currentObservableEntriesToFilter;
    }
    return filterEntries;
}

template< typename ObservationScalarType = double, typename TimeType = double >
std::shared_ptr< ObservationCollection< ObservationScalarType, TimeType > > filterData(
    const std::shared_ptr< ObservationCollection< ObservationScalarType, TimeType > > observationCollection,
    const std::map< observation_models::ObservableType, std::vector< std::pair< LinkEnds, std::vector< std::vector< int > > > > >& filterEntries )
{
    typename ObservationCollection< ObservationScalarType, TimeType >::SortedObservationSets filteredObservedObservationSets;
    const std::shared_ptr< ObservationCollection< ObservationScalarType, TimeType > > filteredObservationCollection;

    for( auto observableIt : filterEntries )
    {
        ObservableType observableType = observableIt.first;
        for( unsigned int i = 0; i < observableIt.second.size( ); i++ )
        {
            LinkEnds currentLinkEnds = observableIt.second.at( i ).first;
            std::vector< std::vector< int > > linkEndListEntriesToRemove = observableIt.second.at( i ).second;

            std::vector< std::shared_ptr< SingleObservationSet< ObservationScalarType, TimeType > > > observedSets =
                observationCollection->getObservationsReference( ).at( observableType ).at( currentLinkEnds );
            if( observedSets.size( ) != linkEndListEntriesToRemove.size( ) )
            {
                throw std::runtime_error( "Error when filtering observations, number of observation sets and filter list for " +
                                          getObservableName( observableType ) +", " + getLinkEndsString( currentLinkEnds ) + " is incompatible" );
            }
            for( unsigned int j = 0; j < observedSets.size( ); j++ )
            {
                filteredObservedObservationSets[ observableType ][ currentLinkEnds ].push_back(
                    observedSets.at( j )->createFilteredObservationSet(
                        linkEndListEntriesToRemove.at( j ) ) );
            }
        }
    }
    return std::make_shared< ObservationCollection< ObservationScalarType, TimeType > >( filteredObservedObservationSets );
}

template< typename ObservationScalarType = double, typename TimeType = double >
void filterObservedAndComputedData(
    const std::shared_ptr< ObservationCollection< ObservationScalarType, TimeType > > observedDataCollection,
    const std::shared_ptr< ObservationCollection< ObservationScalarType, TimeType > > computedDataCollection,
    std::shared_ptr< ObservationCollection< ObservationScalarType, TimeType > >& observedFilteredDataCollection,
    std::shared_ptr< ObservationCollection< ObservationScalarType, TimeType > >& computedFilteredDataCollection,
    const std::map< ObservableType, double > residualCutoffValuePerObservable )
{
    Eigen::VectorXd residualVector =
        ( observedDataCollection->getObservationVector( ) - computedDataCollection->getObservationVector( ) ).template cast< double >( );

    std::map< observation_models::ObservableType, std::vector< std::pair< LinkEnds, std::vector< std::vector< int > > > > > filterEntries =
        getObservationCollectionEntriesToFiler( observedDataCollection, residualVector, residualCutoffValuePerObservable );

    observedFilteredDataCollection = filterData( observedDataCollection, filterEntries );
    computedFilteredDataCollection = filterData( computedDataCollection, filterEntries );
}

//////////////////// DEPRECATEC

template< typename ObservationScalarType = double, typename TimeType = double >
std::shared_ptr< ObservationCollection< ObservationScalarType, TimeType > > filterResidualOutliers(
    const std::shared_ptr< ObservationCollection< ObservationScalarType, TimeType > > observedData,
    const std::shared_ptr< ObservationCollection< ObservationScalarType, TimeType > > residualData,
    const std::map< ObservableType, double > residualCutoffValuePerObservable )
{
    typename ObservationCollection< ObservationScalarType, TimeType >::SortedObservationSets observedObservationSets = observedData->getObservations( );
    typename ObservationCollection< ObservationScalarType, TimeType >::SortedObservationSets filteredObservedObservationSets;
    typename ObservationCollection< ObservationScalarType, TimeType >::SortedObservationSets residualObservationSets = residualData->getObservations( );

    for( auto observationIt : residualObservationSets )
    {
        if( residualObservationSets.count( observationIt.first ) )
        {
            double filterValue = residualCutoffValuePerObservable.at( observationIt.first );
            for ( auto linkEndIt: observationIt.second )
            {
                for ( unsigned int i = 0; i < linkEndIt.second.size( ); i++ )
                {
                    std::shared_ptr< SingleObservationSet< ObservationScalarType, TimeType > > currentObservationSet =
                        residualObservationSets.at( observationIt.first ).at( linkEndIt.first ).at( i );
                    std::vector<int> indicesToRemove;
                    std::shared_ptr<SingleObservationSet<ObservationScalarType, TimeType> >
                        residualObservationSet = linkEndIt.second.at( i );
                    for ( unsigned int j = 0; j < currentObservationSet->getObservationTimes( ).size( ); j++ )
                    {
                        if ( currentObservationSet->getObservation( j ).array( ).abs( ).maxCoeff( ) > filterValue )
                        {
                            indicesToRemove.push_back( j );
                        }
                    }

                    filteredObservedObservationSets[ observationIt.first ][ linkEndIt.first ].push_back(
                        observedObservationSets[ observationIt.first ][ linkEndIt.first ].at( i )->createFilteredObservationSet(
                            indicesToRemove ) );
                }
            }
        }
    }
    return std::make_shared< ObservationCollection< ObservationScalarType, TimeType > >( filteredObservedObservationSets );
}

} // namespace observation_models

} // namespace tudat

#endif // TUDAT_OBSERVATIONS_H<|MERGE_RESOLUTION|>--- conflicted
+++ resolved
@@ -414,11 +414,11 @@
         return concatenatedTimes_;
     }
 
-<<<<<<< HEAD
     std::vector< double > getConcatenatedDoubleTimeVector( )
     {
-        return utilities::staticCastVector< double, TimeType >( concatenatedTimes_ );
-=======
+        return utilities::staticCastVector<double, TimeType>( concatenatedTimes_ );
+    }
+
     std::vector< TimeType > getConcatenatedWeightVector( )
     {
         // for now, this only takes the weights set from the single observation sets.
@@ -436,7 +436,6 @@
         }
 
         return concatenatedWeights_;
->>>>>>> 135cd6f7
     }
 
     std::pair< TimeType, TimeType > getTimeBounds( )
@@ -676,33 +675,6 @@
         return linkEndsPerObservableType;
     }
 
-<<<<<<< HEAD
-    std::tuple< Eigen::VectorXd, Eigen::VectorXd > getFullDependentVariableVector( const std::shared_ptr< simulation_setup::ObservationDependentVariableSettings > dependentVariable )
-    {
-        Eigen::VectorXd dependentVariablesVector = Eigen::VectorXd::Zero( concatenatedTimes_.size( ) );
-        Eigen::VectorXd dependentVariableTimes = Eigen::VectorXd::Zero( concatenatedTimes_.size( ) );
-
-        for( auto it : observationSetList_ )
-        {
-            if( observation_models::getObservableSize( it.first ) != 1 )
-            {
-                throw std::runtime_error( "Error, getting full dependent variable vector not yet supported for observables of size > 1" );
-            }
-            for( auto it2 : it.second )
-            {
-                for( unsigned int i = 0; i < it2.second.size( ); i++ )
-                {
-                    std::shared_ptr<simulation_setup::ObservationDependentVariableCalculator>
-                        dependentVariableCalculator =
-                        it2.second.at( i )->getDependentVariableCalculator( );
-                    std::pair< int, int > currentVectorIndices = observationSetStartAndSize_.at( it.first ).at( it2.first ).at( i );
-
-                    bool addDependentVariables = false;
-                    if ( dependentVariableCalculator != nullptr )
-                    {
-                        std::pair<int, int> variableIndices = dependentVariableCalculator->getDependentVariableIndices(
-                            dependentVariable );
-=======
     Eigen::VectorXd getWeightsFromSingleObservationSets( )
     {
         Eigen::VectorXd weightsVector = Eigen::VectorXd::Zero( totalObservableSize_ );
@@ -734,7 +706,31 @@
         return weightsVector;
     }
 
->>>>>>> 135cd6f7
+    std::tuple< Eigen::VectorXd, Eigen::VectorXd > getFullDependentVariableVector( const std::shared_ptr< simulation_setup::ObservationDependentVariableSettings > dependentVariable )
+    {
+        Eigen::VectorXd dependentVariablesVector = Eigen::VectorXd::Zero( concatenatedTimes_.size( ) );
+        Eigen::VectorXd dependentVariableTimes = Eigen::VectorXd::Zero( concatenatedTimes_.size( ) );
+
+        for( auto it : observationSetList_ )
+        {
+            if( observation_models::getObservableSize( it.first ) != 1 )
+            {
+                throw std::runtime_error( "Error, getting full dependent variable vector not yet supported for observables of size > 1" );
+            }
+            for( auto it2 : it.second )
+            {
+                for( unsigned int i = 0; i < it2.second.size( ); i++ )
+                {
+                    std::shared_ptr<simulation_setup::ObservationDependentVariableCalculator>
+                        dependentVariableCalculator =
+                        it2.second.at( i )->getDependentVariableCalculator( );
+                    std::pair< int, int > currentVectorIndices = observationSetStartAndSize_.at( it.first ).at( it2.first ).at( i );
+
+                    bool addDependentVariables = false;
+                    if ( dependentVariableCalculator != nullptr )
+                    {
+                        std::pair<int, int> variableIndices = dependentVariableCalculator->getDependentVariableIndices(
+                            dependentVariable );
 
                         if( variableIndices.second > 0 )
                         {
