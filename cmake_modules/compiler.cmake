 #    Copyright (c) 2010-2019, Delft University of Technology
 #    All rigths reserved
 #
 #    This file is part of the Tudat. Redistribution and use in source and
 #    binary forms, with or without modification, are permitted exclusively
 #    under the terms of the Modified BSD license. You should have received
 #    a copy of the license with this file. If not, please or visit:
 #    http://tudat.tudelft.nl/LICENSE.
 #
 #    References
 #       compiler.cmake GPLv3
 #         Software Competence Center Hagenberg GmbH (SCCH)
 #         <thomas.natschlaeger@scch.at>, <office@scch.at>


 ####################
 # Debug information
 ####################

 message("")
 message("*** COMPILER CONFIGURATION ***")
 message("")
 message(STATUS "CMAKE_C_COMPILER:   ${CMAKE_C_COMPILER}")
 message(STATUS "CMAKE_CXX_COMPILER: ${CMAKE_CXX_COMPILER}")
 message(STATUS "CMAKE_CXX_COMPILER_ID: ${CMAKE_CXX_COMPILER_ID}")
 message(STATUS "CMAKE_CXX_SIMULATE_ID: ${CMAKE_CXX_SIMULATE_ID}")
 message(STATUS "CMAKE_CXX_COMPILER_VERSION: ${CMAKE_CXX_COMPILER_VERSION}")

 add_compile_definitions(CMAKE_BUILD_TYPE=${CMAKE_BUILD_TYPE})

 # Provide options to force building with GNU or Clang, if the standard compiler is not desired
 option(USE_CLANG "Force build with clang (if gcc is standard)" OFF) # OFF is the default
 option(USE_GNU "Force build with gcc (if clang is standard)" OFF) # OFF is the default

 if (UNIX AND NOT APPLE)
     set(CLANG_C_COMPILER "/usr/bin/clang" CACHE FILEPATH "Path to clang C compiler")
     set(CLANG_CXX_COMPILER "/usr/bin/clang++" CACHE FILEPATH "Path to clang C++ compiler")
     set(GNU_C_COMPILER "/usr/bin/gcc" CACHE FILEPATH "Path to C compiler")
     set(GNU_CXX_COMPILER "/usr/bin/g++" CACHE FILEPATH "Path to C++ compiler")
 elseif (APPLE)
     # ...
 elseif (WIN32)
     # ...
 endif ()
 message(STATUS "CMAKE_CXX_COMPILER_VERSION ${CMAKE_CXX_COMPILER_VERSION}")

 # Set the platform type and override compiler if necessary
 if (USE_CLANG OR USE_GNU)
     message(STATUS "Forcing compiler selection... I hope you know what you're doing.")
     message(AUTHOR_WARNING "This attempts to guess the CMAKE_C(XX)_COMPILER. Other Compiler variables are not deduced.")
     message(STATUS "Guessing compiler executables:")
     if (USE_GNU)
         message(STATUS "  GNU C     : ${GNU_C_COMPILER}")
         message(STATUS "  GNU C++   : ${GNU_CXX_COMPILER}")
         set(CMAKE_C_COMPILER "${GNU_C_COMPILER}")
         set(CMAKE_CXX_COMPILER "${GNU_CXX_COMPILER}")
         set(TUDAT_BUILD_GNU ON)
     elseif (USE_CLANG)
         message(STATUS "  Clang C   : ${CLANG_C_COMPILER}")
         message(STATUS "  Clang C++ : ${CLANG_CXX_COMPILER}")
         set(CMAKE_C_COMPILER "${CLANG_C_COMPILER}")
         set(CMAKE_CXX_COMPILER "${CLANG_CXX_COMPILER}")
         set(TUDAT_BUILD_CLANG ON)

         # Gets unset by cmake, because "since llvm doesn't have its own binutils
         # but uses the regular ar, objcopy, etc. (instead of llvm-objcopy etc.)".
         # Note: -D_CMAKE_TOOLCHAIN_PREFIX=llvm- will persist.
         set(_CMAKE_TOOLCHAIN_PREFIX "llvm-")
     endif ()
     message(STATUS "  (if incorrect, please set these variables manually)")
 else ()
     if ("${CMAKE_CXX_COMPILER_ID}" MATCHES "^(Apple)?Clang$")
         set(TUDAT_BUILD_CLANG ON)
         set(TUDAT_BUILD_GNU OFF)
         set(TUDAT_BUILD_MSVC OFF)
     elseif ("${CMAKE_CXX_COMPILER_ID}" STREQUAL "GNU")
         set(TUDAT_BUILD_CLANG OFF)
         set(TUDAT_BUILD_GNU ON)
         set(TUDAT_BUILD_MSVC OFF)
     elseif ("${CMAKE_CXX_COMPILER_ID}" STREQUAL "MSVC")
         set(TUDAT_BUILD_CLANG OFF)
         set(TUDAT_BUILD_GNU OFF)
         set(TUDAT_BUILD_MSVC ON)
     endif ()
 endif ()

 # Set the compile flags
 if (TUDAT_BUILD_CLANG)
     # add compile definition and print status
     add_compile_definitions(TUDAT_BUILD_CLANG)
     message(STATUS "Using clang compiler.")

     # set default cmake c flags for clang
     set(CMAKE_C_FLAGS "-Wall -std=c11")
     set(CMAKE_C_FLAGS_DEBUG "-g")
     set(CMAKE_C_FLAGS_MINSIZEREL "-Os -DNDEBUG")
     set(CMAKE_C_FLAGS_RELEASE "-O3 -DNDEBUG")
     set(CMAKE_C_FLAGS_RELWITHDEBINFO "-O2 -g")

     if (APPLE)
         # standard apple clang compiler flags
         set(CMAKE_CXX_FLAGS
                 "${CMAKE_CXX_FLAGS}"
                 " -std=c++1z"
                 " -stdlib=libc++"
                 " -Wall "
                 " -Wextra"
                 )
         string(CONCAT CMAKE_CXX_FLAGS ${CMAKE_CXX_FLAGS})

         # disabled warnings for warnings coming from legacy tudat code
         set(CMAKE_CXX_FLAGS
                 "${CMAKE_CXX_FLAGS}"
                 " -Wno-unused-parameter"
                 " -Wno-unused-variable"
                 )
         string(CONCAT CMAKE_CXX_FLAGS ${CMAKE_CXX_FLAGS})

     elseif (UNIX AND NOT APPLE)
         # standard linux clang compiler flags
         set(CMAKE_CXX_FLAGS
                 "${CMAKE_CXX_FLAGS}"
                 " -std=c++1z"
                 " -stdlib=libstdc++"
                 " -Wall"
                 " -Wextra"
                 " -Wno-unused-parameter"
                 " -Wno-unused-variable")
         string(CONCAT CMAKE_CXX_FLAGS ${CMAKE_CXX_FLAGS})

     elseif (WIN32)
         # fixes an issue [reference this]
         add_definitions("-D_ENABLE_EXTENDED_ALIGNED_STORAGE")

         # standard windows clang c++ compiler flags
         set(CMAKE_CXX_FLAGS
                 "${CMAKE_CXX_FLAGS}"
<<<<<<< HEAD
                 " -std=c++1z"
=======
                 " -std=c++17"
>>>>>>> 6c0eb757
                 " -Wall"
                 " -Wextra"
                 " -Wno-unused-parameter"
                 " -Wno-unused-variable"
                 " -Wno-unused-result"
                 )
         string(CONCAT CMAKE_CXX_FLAGS ${CMAKE_CXX_FLAGS})

         # if the clang msvc-like command line interface is being used
         if (${CMAKE_CXX_COMPILER_ID} STREQUAL "Clang" AND "x${CMAKE_CXX_SIMULATE_ID}" STREQUAL "xMSVC")
             if (NOT TUDAT_DISABLE_MSVC_CLANG_CL_FLAGS)
                 set(CMAKE_CXX_FLAGS
                         "${CMAKE_CXX_FLAGS}"
                         " /MD"
                         " /EHsc"
                         " /W3"
                         " /FC"
                         " /Ox"
                         " -D_SCL_SECURE_NO_WARNINGS"
                         )
                 string(CONCAT CMAKE_CXX_FLAGS ${CMAKE_CXX_FLAGS})

                 # clang-cl 9 doesn't properly implement an alternative for -isystem <dir>
                 # for system headers, all warnings incurred by eigen must be silenced to
                 # make the build log readable.
                 if (CMAKE_CXX_COMPILER_VERSION LESS_EQUAL 12.0.0)
                     set(CMAKE_CXX_FLAGS
                             "${CMAKE_CXX_FLAGS}"
                             " -Wno-float-conversion"
                             " -Wno-unreachable-code-return"
                             " -Wno-unused-template"
                             " -Wno-sign-conversion"
                             " -Wno-undef"
                             " -Wno-unused-result"
                             " -Wno-documentation-unknown-command"
                             " -Wno-missing-prototypes"
                             " -Wno-missing-noreturn"
                             " -Wno-deprecated-declarations"
                             " -Wno-implicit-int-conversion"
                             " -Wno-shadow-field-in-constructor"
                             " -Wno-shadow-field"
                             " -Wno-switch-enum"
                             " -Wno-cast-align"
                             " -Wno-float-equal"
                             " -Wno-deprecated-dynamic-exception-spec"
                             " -Wno-header-hygiene"
                             " -Wno-zero-as-null-pointer-constant"
                             " -Wno-vla-extension"
                             " -Wno-old-style-cast"
                             " -Wno-disabled-macro-expansion"
                             " -Wno-covered-switch-default"
                             " -Wno-range-loop-analysis"
                             " -Wno-shadow"
                             " -Wno-reserved-id-macro"
                             " -Wno-float-overflow-conversion"
                             " -Wno-unknown-argument"
                             " -Wno-extra-semi"
                             " -Wno-global-constructors"
                             " -Wno-extra-semi-stmt"
                             " -Wno-documentation-deprecated-sync"
                             " -Wno-unused-variable"
                             " -Wno-shadow-uncaptured-local"
                             " -Wno-documentation"
                             " -Wno-deprecated"
                             " -Wno-unused-macros"
                             " -Wno-vla"
                             " -Wno-unreachable-code-break"
                             " -Wno-implicit-fallthrough"
                             " -Wno-conditional-uninitialized"
                             " -Wno-exit-time-destructors"
                             " -Wno-undefined-func-template"
                             " -Wno-c++98-compat"
                             " -Wno-shorten-64-to-32"
                             " -Wno-c++98-compat-pedantic"
                             " -Wno-used-but-marked-unused" # : boost unit tests. should be reinabled and sorted out.
                             " -Wno-newline-eof" # : end of line newline. should be reinabled and so.
                             " -Wno-return-std-move-in-c++1z" # :
                             )
                     string(CONCAT CMAKE_CXX_FLAGS ${CMAKE_CXX_FLAGS})
                 endif ()
             endif ()
         endif ()
         set(CMAKE_CXX_FLAGS_DEBUG "-g")
         set(CMAKE_CXX_FLAGS_MINSIZEREL "-Os -DNDEBUG")
         set(CMAKE_CXX_FLAGS_RELEASE "-O3 -DNDEBUG")
         set(CMAKE_CXX_FLAGS_RELWITHDEBINFO "-O2 -g")
     endif ()

 elseif (TUDAT_BUILD_GNU)
     add_compile_definitions(TUDAT_BUILD_GNU)
     message(STATUS "Using gnucxx compiler.")
     include(CheckCXXCompilerFlag)
<<<<<<< HEAD
     check_cxx_compiler_flag("-std=c++1z" CXX_SUPPORTS_CXX11)
     if (CXX_SUPPORTS_CXX11)
         set(CMAKE_CXX_FLAGS "-Wall -std=c++1z")
=======
     check_cxx_compiler_flag("-std=c++17" CXX_SUPPORTS_CXX17)
     if (CXX_SUPPORTS_CXX17)
         set(CMAKE_CXX_FLAGS "-Wall -std=c++17")
>>>>>>> 6c0eb757
     else ()
         check_cxx_compiler_flag("-std=c++0x" CXX_SUPPORTS_CXX0x)
         if (CXX_SUPPORTS_CXX0x)
             set(CMAKE_CXX_FLAGS "-Wall -std=c++0x")
         endif ()
     endif ()

     set(CMAKE_CXX_FLAGS_RELWITHDEBINFO "-O2 -g")
     set(CMAKE_CXX_FLAGS_RELEASE "-O2 -DNDEBUG")
     set(CMAKE_CXX_FLAGS_DEBUG "-Og -g")

     set(CMAKE_CXX_FLAGS "${CMAKE_CXX_FLAGS} -Wextra -Wno-unused-parameter -Wno-unused-variable -Woverloaded-virtual -Wold-style-cast -Wnon-virtual-dtor")

     # MinGW fixes
     if (MINGW AND CMAKE_CXX_COMPILER_VERSION VERSION_LESS 4.9)
         # MinGW fails to build with O2 or O3 optimization on several math.h function
         # http://ehc.ac/p/mingw/bugs/2250/
         set(CMAKE_CXX_FLAGS "${CMAKE_CXX_FLAGS} -D__NO_INLINE__")

         # MinGW32 4.8.1 has no defenitions for _aligned_malloc/realloc/free
         #
         add_definitions(-DEIGEN_MALLOC_ALREADY_ALIGNED=1)
         add_definitions(-DEIGEN_DONT_ALIGN=1)
     endif ()

     # Fix exceptions not being caught
     if (MINGW AND (CMAKE_CXX_COMPILER_VERSION VERSION_GREATER 5.0 AND CMAKE_CXX_COMPILER_VERSION VERSION_LESS 5.4))
         set(CMAKE_CXX_FLAGS "${CMAKE_CXX_FLAGS} -static-libgcc -static-libstdc++")
     endif ()

     if (MINGW AND CMAKE_CXX_COMPILER_VERSION VERSION_LESS 5.0)
         # MinGW gives some c11plus.xe out of memory messages:
         # http://sourceforge.net/p/mingw-w64/mailman/message/33182613/
         set(CMAKE_CXX_FLAGS "${CMAKE_CXX_FLAGS} -ftrack-macro-expansion=0")
         #         set(CMAKE_EXE_LINKER_FLAGS "-Wl,--large-address-aware")
     endif ()

 elseif (TUDAT_BUILD_MSVC)
     add_compile_definitions(TUDAT_BUILD_MSVC)
     add_definitions("-D_ENABLE_EXTENDED_ALIGNED_STORAGE")
     message(STATUS "Using MSVC compiler.")
     # problem: https://dev.azure.com/tudat-team/feedstock-builds/_build/results?buildId=95&view=logs&j=00f5923e-fdef-5026-5091-0d5a0b3d5a2c&t=3cc4a9ed-60e1-5810-6eb3-5f9cd4a26dba
     # solution: https://stackoverflow.com/questions/1091662/vc-internal-compiler-error
     #     set(CMAKE_CXX_FLAGS "${CMAKE_CXX_FLAGS} /EHsc /Ox /W3 /FC -D_SCL_SECURE_NO_WARNINGS")
     set(CMAKE_CXX_FLAGS "${CMAKE_CXX_FLAGS} /EHsc /W3 /FC /Ox -D_SCL_SECURE_NO_WARNINGS")
     if (TUDAT_FORCE_DYNAMIC_RUNTIME)
         # This is needed for conda builds, as the prebuilt libraries are MD.
         set(CMAKE_CXX_FLAGS "${CMAKE_CXX_FLAGS} /MD")
         message(STATUS "Forcing MD_DynamicRuntime on MSVC")
     else ()
         # The following applied to legacy Tudat.
         # Because we are using static boost libraries, with static runtime, we need to force MSVC to
         # also use static runtime: (from http://www.cmake.org/Wiki/CMake_FAQ#Dynamic_Replace).
         foreach (flag_var
                 CMAKE_CXX_FLAGS CMAKE_CXX_FLAGS_DEBUG CMAKE_CXX_FLAGS_RELEASE
                 CMAKE_CXX_FLAGS_MINSIZEREL CMAKE_CXX_FLAGS_RELWITHDEBINFO)
             # Find all dynamic runtime (MD) references and replace with static (MT)
             if (${flag_var} MATCHES "/MD")
                 #string(REGEX REPLACE "/MD" "/MT" ${flag_var} "${${flag_var}}")
             endif (${flag_var} MATCHES "/MD")
         endforeach (flag_var)
     endif ()
     if (MSVC_VERSION GREATER 1500)
         # Multiprocessor support during compilation
         add_definitions("/MP")
     endif ()
 else ()
     message(STATUS "Compiler not identified: ${CMAKE_CXX_COMPILER_ID}")
     message(STATUS "  Path: ${CMAKE_CXX_COMPILER}")
 endif ()

 set(CMAKE_POSITION_INDEPENDENT_CODE ON)
 message(STATUS "Building with flags: ${CMAKE_CXX_FLAGS}.")


 if (MSVC)
     #    add_definitions(-Dinline=__inline)
     message(STATUS "Using [${CMAKE_C_COMPILER_ID}] compiler")
     if (CMAKE_C_COMPILER_ID MATCHES "MSVC")
         set(MSVC_DISABLED_WARNINGS_LIST
                 "C4305" # 'initializing': truncation from 'int' to 'bool'
                 "C4101" # : unreferenced local variable
                 "C4018" # 'expression' : signed/unsigned mismatch
                 "C4057" # 'operator' : 'identifier1' indirection to
                 # slightly different base types from 'identifier2'
                 "C4068" # : unknown pragma directive
                 "C4100" # 'identifier' : unreferenced formal parameter
                 "C4127" # conditional expression is constant
                 "C4146" # unary minus operator applied to unsigned type,
                 # result still unsigned
                 "C4244" # 'argument' : conversion from 'type1' to 'type2',
                 # possible loss of data
                 "C4245" # 'conversion' : conversion from 'type1' to 'type2',
                 # signed/unsigned mismatch
                 "C4267" # 'var' : conversion from 'size_t' to 'type',
                 # possible loss of data
                 "C4389" # 'operator' : signed/unsigned mismatch
                 "C4706" # assignment within conditional expression
                 "C4996" # The POSIX name for this item is deprecated.
                 # Instead, use the ISO C and C++ conformant name
                 )
     elseif (CMAKE_C_COMPILER_ID MATCHES "Intel")
         add_definitions(-D_CRT_SUPPRESS_RESTRICT)
         set(MSVC_DISABLED_WARNINGS_LIST
                 "C111"  # Unreachable statement
                 "C128"  # Unreachable loop
                 "C167"  # Unexplict casting unsigned to signed
                 "C186"  # Pointless comparison of unsigned int with zero
                 "C188"  # Enumerated type mixed with another type
                 "C344"  # Redeclared type
                 "C556"  # Unexplict casting signed to unsigned
                 "C869"  # Unreferenced parameters
                 "C1786" # Deprecated functions
                 "C2545" # Empty else statement
                 "C2557" # Comparing signed to unsigned
                 "C2722" # List init syntax is c++1z feature
                 "C3280" # Declaration hides variable
                 )
     endif ()
     if (CMAKE_C_COMPILER_ID MATCHES "Clang")

     else ()
         string(REPLACE "C" " -wd" MSVC_DISABLED_WARNINGS_STR ${MSVC_DISABLED_WARNINGS_LIST})
         string(REGEX REPLACE "[/-]W[1234][ ]?" "" CMAKE_C_FLAGS ${CMAKE_C_FLAGS})
     endif ()
     set(CMAKE_C_FLAGS "${CMAKE_C_FLAGS} -MP -W4 ${MSVC_DISABLED_WARNINGS_STR}")
     message(STATUS "CMAKE_C_FLAGS: ${CMAKE_C_FLAGS}")
     add_definitions(${MSVC_DISABLED_WARNINGS_STR})
 endif ()<|MERGE_RESOLUTION|>--- conflicted
+++ resolved
@@ -135,11 +135,7 @@
          # standard windows clang c++ compiler flags
          set(CMAKE_CXX_FLAGS
                  "${CMAKE_CXX_FLAGS}"
-<<<<<<< HEAD
                  " -std=c++1z"
-=======
-                 " -std=c++17"
->>>>>>> 6c0eb757
                  " -Wall"
                  " -Wextra"
                  " -Wno-unused-parameter"
@@ -232,15 +228,9 @@
      add_compile_definitions(TUDAT_BUILD_GNU)
      message(STATUS "Using gnucxx compiler.")
      include(CheckCXXCompilerFlag)
-<<<<<<< HEAD
-     check_cxx_compiler_flag("-std=c++1z" CXX_SUPPORTS_CXX11)
-     if (CXX_SUPPORTS_CXX11)
+     check_cxx_compiler_flag("-std=c++1z" CXX_SUPPORTS_CXX1Z)
+     if (CXX_SUPPORTS_CXX1Z)
          set(CMAKE_CXX_FLAGS "-Wall -std=c++1z")
-=======
-     check_cxx_compiler_flag("-std=c++17" CXX_SUPPORTS_CXX17)
-     if (CXX_SUPPORTS_CXX17)
-         set(CMAKE_CXX_FLAGS "-Wall -std=c++17")
->>>>>>> 6c0eb757
      else ()
          check_cxx_compiler_flag("-std=c++0x" CXX_SUPPORTS_CXX0x)
          if (CXX_SUPPORTS_CXX0x)
